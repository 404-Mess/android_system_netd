/*
 * Copyright (C) 2014 The Android Open Source Project
 *
 * Licensed under the Apache License, Version 2.0 (the "License");
 * you may not use this file except in compliance with the License.
 * You may obtain a copy of the License at
 *
 *      http://www.apache.org/licenses/LICENSE-2.0
 *
 * Unless required by applicable law or agreed to in writing, software
 * distributed under the License is distributed on an "AS IS" BASIS,
 * WITHOUT WARRANTIES OR CONDITIONS OF ANY KIND, either express or implied.
 * See the License for the specific language governing permissions and
 * limitations under the License.
 */

#pragma once

#include <android-base/thread_annotations.h>
#include <android/multinetwork.h>


#include "NetdConstants.h"
#include "Permission.h"
#include "android/net/INetd.h"
#include "netdutils/DumpWriter.h"

#include <sys/types.h>
#include <list>
#include <map>
#include <set>
#include <shared_mutex>
#include <unordered_map>
#include <unordered_set>
#include <vector>

struct android_net_context;

namespace android::net {

typedef std::shared_lock<std::shared_mutex> ScopedRLock;
typedef std::lock_guard<std::shared_mutex> ScopedWLock;

typedef std::shared_lock<std::shared_mutex> ScopedRLock;
typedef std::lock_guard<std::shared_mutex> ScopedWLock;

constexpr uint32_t kHandleMagic = 0xcafed00d;

// Utility to convert from netId to net_handle_t. Doing this here as opposed to exporting
// from net.c as it may have NDK implications. Besides no conversion available in net.c for
// obtaining handle given netId.
// TODO: Use getnetidfromhandle() in net.c.
static inline unsigned netHandleToNetId(net_handle_t fromNetHandle) {
    const uint32_t k32BitMask = 0xffffffff;
    // This value MUST be kept in sync with the corresponding value in
    // the android.net.Network#getNetworkHandle() implementation.

    // Check for minimum acceptable version of the API in the low bits.
    if (fromNetHandle != NETWORK_UNSPECIFIED &&
        (fromNetHandle & k32BitMask) != kHandleMagic) {
        return 0;
    }

    return ((fromNetHandle >> (CHAR_BIT * sizeof(k32BitMask))) & k32BitMask);
}

// Utility to convert from nethandle to netid, keep in sync with getNetworkHandle
// in Network.java.
static inline net_handle_t netIdToNetHandle(unsigned fromNetId) {
    if (!fromNetId) {
        return NETWORK_UNSPECIFIED;
    }
    return (((net_handle_t)fromNetId << 32) | kHandleMagic);
}

class Network;
class UidRanges;
class VirtualNetwork;

/*
 * Keeps track of default, per-pid, and per-uid-range network selection, as
 * well as the mark associated with each network. Networks are identified
 * by netid. In all set* commands netid == 0 means "unspecified" and is
 * equivalent to clearing the mapping.
 */
class NetworkController {
public:
    // NetIds 52..98 are reserved for future use.
    static constexpr int MIN_OEM_ID = 1;
    static constexpr int MAX_OEM_ID = 50;
    static constexpr int LOCAL_NET_ID = INetd::LOCAL_NET_ID;
    static constexpr int DUMMY_NET_ID = 51;

    NetworkController();

    unsigned getDefaultNetwork() const;
    [[nodiscard]] int setDefaultNetwork(unsigned netId);

    // Sets |*netId| to an appropriate NetId to use for DNS for the given user. Call with |*netId|
    // set to a non-NETID_UNSET value if the user already has indicated a preference. Returns the
    // fwmark value to set on the socket when performing the DNS request.
    uint32_t getNetworkForDns(unsigned* netId, uid_t uid) const;
    unsigned getNetworkForUser(uid_t uid) const;
    unsigned getNetworkForConnect(uid_t uid) const;
    void getNetworkContext(unsigned netId, uid_t uid, struct android_net_context* netcontext) const;
    unsigned getNetworkForInterface(const char* interface) const;
    bool isVirtualNetwork(unsigned netId) const;

<<<<<<< HEAD
    int createPhysicalNetwork(unsigned netId, Permission permission) WARN_UNUSED_RESULT;
    int createPhysicalOemNetwork(Permission permission, unsigned *netId) WARN_UNUSED_RESULT;
    int createVirtualNetwork(unsigned netId, bool secure) WARN_UNUSED_RESULT;
    int destroyNetwork(unsigned netId) WARN_UNUSED_RESULT;
=======
    [[nodiscard]] int createPhysicalNetwork(unsigned netId, Permission permission);
    [[nodiscard]] int createPhysicalOemNetwork(Permission permission, unsigned* netId);
    [[nodiscard]] int createVirtualNetwork(unsigned netId, bool secure);
    [[nodiscard]] int destroyNetwork(unsigned netId);
>>>>>>> 5904ae22

    [[nodiscard]] int addInterfaceToNetwork(unsigned netId, const char* interface);
    [[nodiscard]] int removeInterfaceFromNetwork(unsigned netId, const char* interface);

    Permission getPermissionForUser(uid_t uid) const;
    void setPermissionForUsers(Permission permission, const std::vector<uid_t>& uids);
    int checkUserNetworkAccess(uid_t uid, unsigned netId) const;
    [[nodiscard]] int setPermissionForNetworks(Permission permission,
                                               const std::vector<unsigned>& netIds);

    [[nodiscard]] int addUsersToNetwork(unsigned netId, const UidRanges& uidRanges);
    [[nodiscard]] int removeUsersFromNetwork(unsigned netId, const UidRanges& uidRanges);

    // |nexthop| can be NULL (to indicate a directly-connected route), "unreachable" (to indicate a
    // route that's blocked), "throw" (to indicate the lack of a match), or a regular IP address.
    //
    // Routes are added to tables determined by the interface, so only |interface| is actually used.
    // |netId| is given only to sanity check that the interface has the correct netId.
    [[nodiscard]] int addRoute(unsigned netId, const char* interface, const char* destination,
                               const char* nexthop, bool legacy, uid_t uid);
    [[nodiscard]] int removeRoute(unsigned netId, const char* interface, const char* destination,
                                  const char* nexthop, bool legacy, uid_t uid);

    // Notes that the specified address has appeared on the specified interface.
    void addInterfaceAddress(unsigned ifIndex, const char* address);
    // Notes that the specified address has been removed from the specified interface.
    // Returns true if we should destroy sockets on this address.
    bool removeInterfaceAddress(unsigned ifIndex, const char* address);

    bool canProtect(uid_t uid) const;
    void allowProtect(const std::vector<uid_t>& uids);
    void denyProtect(const std::vector<uid_t>& uids);

    void dump(netdutils::DumpWriter& dw);

  private:
    bool isValidNetworkLocked(unsigned netId) const;
    Network* getNetworkLocked(unsigned netId) const;
    uint32_t getNetworkForDnsLocked(unsigned* netId, uid_t uid) const;
    unsigned getNetworkForUserLocked(uid_t uid) const;
    unsigned getNetworkForConnectLocked(uid_t uid) const;
    unsigned getNetworkForInterfaceLocked(const char* interface) const;
    bool canProtectLocked(uid_t uid) const;
    bool isVirtualNetworkLocked(unsigned netId) const;
    VirtualNetwork* getVirtualNetworkForUserLocked(uid_t uid) const;
    Permission getPermissionForUserLocked(uid_t uid) const;
    int checkUserNetworkAccessLocked(uid_t uid, unsigned netId) const;
    [[nodiscard]] int createPhysicalNetworkLocked(unsigned netId, Permission permission);

    [[nodiscard]] int modifyRoute(unsigned netId, const char* interface, const char* destination,
                                  const char* nexthop, bool add, bool legacy, uid_t uid);
    [[nodiscard]] int modifyFallthroughLocked(unsigned vpnNetId, bool add);
    void updateTcpSocketMonitorPolling();

    class DelegateImpl;
    DelegateImpl* const mDelegateImpl;

    // mRWLock guards all accesses to mDefaultNetId, mNetworks, mUsers, mProtectableUsers,
    // mIfindexToLastNetId and mAddressToIfindices.
    mutable std::shared_mutex mRWLock;
    unsigned mDefaultNetId;
    std::map<unsigned, Network*> mNetworks;  // Map keys are NetIds.
    std::map<uid_t, Permission> mUsers;
    std::set<uid_t> mProtectableUsers;
    // Map interface (ifIndex) to its current NetId, or the last NetId if the interface was removed
    // from the network and not added to another network. This state facilitates the interface to
    // NetId lookup during RTM_DELADDR (NetworkController::removeInterfaceAddress), when the
    // interface in question might already have been removed from the network.
    // An interface is added to this map when it is added to a network and removed from this map
    // when its network is destroyed.
    std::unordered_map<unsigned, unsigned> mIfindexToLastNetId;
    // Map IP address to the list of active interfaces (ifIndex) that have that address.
    // Also contains IP addresses configured on interfaces that have not been added to any network.
    // TODO: Does not track IP addresses present when netd is started or restarts after a crash.
    // This is not a problem for its intended use (tracking IP addresses on VPN interfaces), but
    // we should fix it.
    std::unordered_map<std::string, std::unordered_set<unsigned>> mAddressToIfindices;

};

}  // namespace android::net<|MERGE_RESOLUTION|>--- conflicted
+++ resolved
@@ -37,9 +37,6 @@
 struct android_net_context;
 
 namespace android::net {
-
-typedef std::shared_lock<std::shared_mutex> ScopedRLock;
-typedef std::lock_guard<std::shared_mutex> ScopedWLock;
 
 typedef std::shared_lock<std::shared_mutex> ScopedRLock;
 typedef std::lock_guard<std::shared_mutex> ScopedWLock;
@@ -106,17 +103,10 @@
     unsigned getNetworkForInterface(const char* interface) const;
     bool isVirtualNetwork(unsigned netId) const;
 
-<<<<<<< HEAD
-    int createPhysicalNetwork(unsigned netId, Permission permission) WARN_UNUSED_RESULT;
-    int createPhysicalOemNetwork(Permission permission, unsigned *netId) WARN_UNUSED_RESULT;
-    int createVirtualNetwork(unsigned netId, bool secure) WARN_UNUSED_RESULT;
-    int destroyNetwork(unsigned netId) WARN_UNUSED_RESULT;
-=======
     [[nodiscard]] int createPhysicalNetwork(unsigned netId, Permission permission);
     [[nodiscard]] int createPhysicalOemNetwork(Permission permission, unsigned* netId);
     [[nodiscard]] int createVirtualNetwork(unsigned netId, bool secure);
     [[nodiscard]] int destroyNetwork(unsigned netId);
->>>>>>> 5904ae22
 
     [[nodiscard]] int addInterfaceToNetwork(unsigned netId, const char* interface);
     [[nodiscard]] int removeInterfaceFromNetwork(unsigned netId, const char* interface);
