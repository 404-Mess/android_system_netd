/*
 * Copyright (C) 2011 The Android Open Source Project
 *
 * Licensed under the Apache License, Version 2.0 (the "License");
 * you may not use this file except in compliance with the License.
 * You may obtain a copy of the License at
 *
 *      http://www.apache.org/licenses/LICENSE-2.0
 *
 * Unless required by applicable law or agreed to in writing, software
 * distributed under the License is distributed on an "AS IS" BASIS,
 * WITHOUT WARRANTIES OR CONDITIONS OF ANY KIND, either express or implied.
 * See the License for the specific language governing permissions and
 * limitations under the License.
 */

#define LOG_TAG "ResolverController"
#define DBG 0

#include <algorithm>
#include <cstdlib>
#include <map>
#include <mutex>
#include <set>
#include <string>
#include <thread>
#include <utility>
#include <vector>
#include <cutils/log.h>
#include <net/if.h>
#include <sys/socket.h>
#include <netdb.h>

#include <arpa/inet.h>
// NOTE: <resolv_netid.h> is a private C library header that provides
//       declarations for _resolv_set_nameservers_for_net and
//       _resolv_flush_cache_for_net
#include <resolv_netid.h>
#include <resolv_params.h>
#include <resolv_stats.h>

#include <android-base/strings.h>
#include <android-base/thread_annotations.h>
#include <android/net/INetd.h>
#include <android/net/metrics/INetdEventListener.h>

#include "DumpWriter.h"
#include "EventReporter.h"
#include "NetdConstants.h"
#include "ResolverController.h"
#include "ResolverStats.h"
#include "dns/DnsTlsTransport.h"
#include "dns/DnsTlsServer.h"
#include "netdutils/BackoffSequence.h"

namespace android {

using netdutils::BackoffSequence;

namespace net {
namespace {

std::string addrToString(const sockaddr_storage* addr) {
    char out[INET6_ADDRSTRLEN] = {0};
    getnameinfo((const sockaddr*)addr, sizeof(sockaddr_storage), out,
            INET6_ADDRSTRLEN, NULL, 0, NI_NUMERICHOST);
    return std::string(out);
}

bool parseServer(const char* server, sockaddr_storage* parsed) {
    addrinfo hints = {
        .ai_family = AF_UNSPEC,
        .ai_flags = AI_NUMERICHOST | AI_NUMERICSERV
    };
    addrinfo* res;

    int err = getaddrinfo(server, "853", &hints, &res);
    if (err != 0) {
        ALOGW("Failed to parse server address (%s): %s", server, gai_strerror(err));
        return false;
    }

    memcpy(parsed, res->ai_addr, res->ai_addrlen);
    freeaddrinfo(res);
    return true;
}

const char* getPrivateDnsModeString(PrivateDnsMode mode) {
    switch (mode) {
        case PrivateDnsMode::OFF: return "OFF";
        case PrivateDnsMode::OPPORTUNISTIC: return "OPPORTUNISTIC";
        case PrivateDnsMode::STRICT: return "STRICT";
    }
}

constexpr const char* validationStatusToString(ResolverController::Validation value) {
    switch (value) {
        case ResolverController::Validation::in_process:     return "in_process";
        case ResolverController::Validation::success:        return "success";
        case ResolverController::Validation::fail:           return "fail";
        case ResolverController::Validation::unknown_server: return "unknown_server";
        case ResolverController::Validation::unknown_netid:  return "unknown_netid";
        default: return "unknown_status";
    }
}


class PrivateDnsConfiguration {
  public:
    typedef ResolverController::PrivateDnsStatus PrivateDnsStatus;
    typedef ResolverController::Validation Validation;
    typedef std::map<DnsTlsServer, Validation, AddressComparator> PrivateDnsTracker;

    int set(int32_t netId, const std::vector<std::string>& servers, const std::string& name,
            const std::set<std::vector<uint8_t>>& fingerprints) {
        if (DBG) {
            ALOGD("PrivateDnsConfiguration::set(%u, %zu, %s, %zu)",
                    netId, servers.size(), name.c_str(), fingerprints.size());
        }

        const bool explicitlyConfigured = !name.empty() || !fingerprints.empty();

        // Parse the list of servers that has been passed in
        std::set<DnsTlsServer> tlsServers;
        for (size_t i = 0; i < servers.size(); ++i) {
            sockaddr_storage parsed;
            if (!parseServer(servers[i].c_str(), &parsed)) {
                return -EINVAL;
            }
            DnsTlsServer server(parsed);
            server.name = name;
            server.fingerprints = fingerprints;
            tlsServers.insert(server);
        }

        std::lock_guard<std::mutex> guard(mPrivateDnsLock);
        if (explicitlyConfigured) {
            mPrivateDnsModes[netId] = PrivateDnsMode::STRICT;
        } else if (!tlsServers.empty()) {
            mPrivateDnsModes[netId] = PrivateDnsMode::OPPORTUNISTIC;
        } else {
            mPrivateDnsModes[netId] = PrivateDnsMode::OFF;
            mPrivateDnsTransports.erase(netId);
            return 0;
        }

        // Create the tracker if it was not present
        auto netPair = mPrivateDnsTransports.find(netId);
        if (netPair == mPrivateDnsTransports.end()) {
            // No TLS tracker yet for this netId.
            bool added;
            std::tie(netPair, added) = mPrivateDnsTransports.emplace(netId, PrivateDnsTracker());
            if (!added) {
                ALOGE("Memory error while recording private DNS for netId %d", netId);
                return -ENOMEM;
            }
        }
        auto& tracker = netPair->second;

        // Remove any servers from the tracker that are not in |servers| exactly.
        for (auto it = tracker.begin(); it != tracker.end();) {
            if (tlsServers.count(it->first) == 0) {
                it = tracker.erase(it);
            } else {
                ++it;
            }
        }

        // Add any new or changed servers to the tracker, and initiate async checks for them.
        for (const auto& server : tlsServers) {
            if (needsValidation(tracker, server)) {
                validatePrivateDnsProvider(server, tracker, netId);
            }
        }
        return 0;
    }

    PrivateDnsStatus getStatus(unsigned netId) {
        PrivateDnsStatus status{PrivateDnsMode::OFF, {}};

        // This mutex is on the critical path of every DNS lookup.
        //
        // If the overhead of mutex acquisition proves too high, we could reduce
        // it by maintaining an atomic_int32_t counter of TLS-enabled netids, or
        // by using an RWLock.
        std::lock_guard<std::mutex> guard(mPrivateDnsLock);

        const auto mode = mPrivateDnsModes.find(netId);
        if (mode == mPrivateDnsModes.end()) return status;
        status.mode = mode->second;

        const auto netPair = mPrivateDnsTransports.find(netId);
        if (netPair != mPrivateDnsTransports.end()) {
            for (const auto& serverPair : netPair->second) {
                if (serverPair.second == Validation::success) {
                    status.validatedServers.push_back(serverPair.first);
                }
            }
        }

        return status;
    }

    void clear(unsigned netId) {
        if (DBG) {
            ALOGD("PrivateDnsConfiguration::clear(%u)", netId);
        }
        std::lock_guard<std::mutex> guard(mPrivateDnsLock);
        mPrivateDnsModes.erase(netId);
        mPrivateDnsTransports.erase(netId);
    }

    void dump(DumpWriter& dw, unsigned netId) {
        std::lock_guard<std::mutex> guard(mPrivateDnsLock);

        const auto& mode = mPrivateDnsModes.find(netId);
        dw.println("Private DNS mode: %s", getPrivateDnsModeString(
                (mode != mPrivateDnsModes.end()) ? mode->second : PrivateDnsMode::OFF));
        const auto& netPair = mPrivateDnsTransports.find(netId);
        if (netPair == mPrivateDnsTransports.end()) {
            dw.println("No Private DNS servers configured");
        } else {
            const auto& tracker = netPair->second;
            dw.println("Private DNS configuration (%zu entries)", tracker.size());
            dw.incIndent();
            for (const auto& kv : tracker) {
                const auto& server = kv.first;
                const auto status = kv.second;
                dw.println("%s name{%s} status{%s}",
                        addrToString(&(server.ss)).c_str(),
                        server.name.c_str(),
                        validationStatusToString(status));
            }
            dw.decIndent();
        }
    }

  private:
    void validatePrivateDnsProvider(const DnsTlsServer& server, PrivateDnsTracker& tracker,
            unsigned netId) REQUIRES(mPrivateDnsLock) {
        if (DBG) {
            ALOGD("validatePrivateDnsProvider(%s, %u)", addrToString(&(server.ss)).c_str(), netId);
        }

        tracker[server] = Validation::in_process;
        if (DBG) {
            ALOGD("Server %s marked as in_process.  Tracker now has size %zu",
                    addrToString(&(server.ss)).c_str(), tracker.size());
        }
        // Note that capturing |server| and |netId| in this lambda create copies.
        std::thread validate_thread([this, server, netId] {
            // cat /proc/sys/net/ipv4/tcp_syn_retries yields "6".
            //
            // Start with a 1 minute delay and backoff to once per hour.
            //
            // Assumptions:
            //     [1] Each TLS validation is ~10KB of certs+handshake+payload.
            //     [2] Network typically provision clients with <=4 nameservers.
            //     [3] Average month has 30 days.
            //
            // Each validation pass in a given hour is ~1.2MB of data. And 24
            // such validation passes per day is about ~30MB per month, in the
            // worst case. Otherwise, this will cost ~600 SYNs per month
            // (6 SYNs per ip, 4 ips per validation pass, 24 passes per day).
            auto backoff = BackoffSequence<>::Builder()
                    .withInitialRetransmissionTime(std::chrono::seconds(60))
                    .withMaximumRetransmissionTime(std::chrono::seconds(3600))
                    .build();

            while (true) {
                // ::validate() is a blocking call that performs network operations.
                // It can take milliseconds to minutes, up to the SYN retry limit.
                const bool success = DnsTlsTransport::validate(server, netId);
                if (DBG) {
                    ALOGD("validateDnsTlsServer returned %d for %s", success,
                            addrToString(&(server.ss)).c_str());
                }

                const bool needs_reeval = this->recordPrivateDnsValidation(server, netId, success);
                if (!needs_reeval) {
                    break;
                }

                if (backoff.hasNextTimeout()) {
                    std::this_thread::sleep_for(backoff.getNextTimeout());
                } else {
                    break;
                }
            }
        });
        validate_thread.detach();
    }

    bool recordPrivateDnsValidation(const DnsTlsServer& server, unsigned netId, bool success) {
        constexpr bool NEEDS_REEVALUATION = true;
        constexpr bool DONT_REEVALUATE = false;

        std::lock_guard<std::mutex> guard(mPrivateDnsLock);

        auto netPair = mPrivateDnsTransports.find(netId);
        if (netPair == mPrivateDnsTransports.end()) {
            ALOGW("netId %u was erased during private DNS validation", netId);
            return DONT_REEVALUATE;
        }

        const auto mode = mPrivateDnsModes.find(netId);
        if (mode == mPrivateDnsModes.end()) {
            ALOGW("netId %u has no private DNS validation mode", netId);
            return DONT_REEVALUATE;
        }
        const bool modeDoesReevaluation = (mode->second == PrivateDnsMode::STRICT);

<<<<<<< HEAD
        bool reevaluationStatus =
                (success || !modeDoesReevaluation) ? DONT_REEVALUATE : NEEDS_REEVALUATION;
=======
        bool reevaluationStatus = (success || !modeDoesReevaluation)
                ? DONT_REEVALUATE : NEEDS_REEVALUATION;
>>>>>>> c1e8496c

        auto& tracker = netPair->second;
        auto serverPair = tracker.find(server);
        if (serverPair == tracker.end()) {
            ALOGW("Server %s was removed during private DNS validation",
                    addrToString(&(server.ss)).c_str());
            success = false;
            reevaluationStatus = DONT_REEVALUATE;
        } else if (!(serverPair->first == server)) {
            // TODO: It doesn't seem correct to overwrite the tracker entry for
            // |server| down below in this circumstance... Fix this.
            ALOGW("Server %s was changed during private DNS validation",
                    addrToString(&(server.ss)).c_str());
            success = false;
            reevaluationStatus = DONT_REEVALUATE;
        }

        // Send a validation event to NetdEventListenerService.
        if (mNetdEventListener == nullptr) {
            mNetdEventListener = mEventReporter.getNetdEventListener();
        }
        if (mNetdEventListener != nullptr) {
            const String16 ipLiteral(addrToString(&(server.ss)).c_str());
            const String16 hostname(server.name.empty() ? "" : server.name.c_str());
            mNetdEventListener->onPrivateDnsValidationEvent(netId, ipLiteral, hostname, success);
            if (DBG) {
                ALOGD("Sending validation %s event on netId %u for %s with hostname %s",
                        success ? "success" : "failure", netId,
                        addrToString(&(server.ss)).c_str(), server.name.c_str());
            }
        } else {
            ALOGE("Validation event not sent since NetdEventListenerService is unavailable.");
        }

        if (success) {
            tracker[server] = Validation::success;
            if (DBG) {
                ALOGD("Validation succeeded for %s! Tracker now has %zu entries.",
                        addrToString(&(server.ss)).c_str(), tracker.size());
            }
        } else {
            // Validation failure is expected if a user is on a captive portal.
<<<<<<< HEAD
            // TODO: Trigger a second validation attempt after captive portal login
            // succeeds.
            tracker[server] = (reevaluationStatus == NEEDS_REEVALUATION) ? Validation::in_process
                                                                         : Validation::fail;
=======
            // A second validation attempt is triggered in opportunistic mode
            // by the framework after captive portal login succeeds.
            tracker[server] = (reevaluationStatus == NEEDS_REEVALUATION)
                    ? Validation::in_process : Validation::fail;
>>>>>>> c1e8496c
            if (DBG) {
                ALOGD("Validation failed for %s!", addrToString(&(server.ss)).c_str());
            }
        }

        return reevaluationStatus;
    }

<<<<<<< HEAD
=======

>>>>>>> c1e8496c
    // Start validation for newly added servers as well as any servers that have
    // landed in Validation::fail state. Note that servers that have failed
    // multiple validation attempts but for which there is still a validating
    // thread running are marked as being Validation::in_process.
    static bool needsValidation(const PrivateDnsTracker& tracker, const DnsTlsServer& server) {
        const auto& iter = tracker.find(server);
        return (iter == tracker.end()) || (iter->second == Validation::fail);
    }

    EventReporter mEventReporter;

    std::mutex mPrivateDnsLock;
    std::map<unsigned, PrivateDnsMode> mPrivateDnsModes GUARDED_BY(mPrivateDnsLock);
    // Structure for tracking the validation status of servers on a specific netId.
    // Using the AddressComparator ensures at most one entry per IP address.
    std::map<unsigned, PrivateDnsTracker> mPrivateDnsTransports GUARDED_BY(mPrivateDnsLock);
    android::sp<android::net::metrics::INetdEventListener>
            mNetdEventListener GUARDED_BY(mPrivateDnsLock);
} sPrivateDnsConfiguration;

}  // namespace

int ResolverController::setDnsServers(unsigned netId, const char* searchDomains,
        const char** servers, int numservers, const __res_params* params) {
    if (DBG) {
        ALOGD("setDnsServers netId = %u, numservers = %d", netId, numservers);
    }
    return -_resolv_set_nameservers_for_net(netId, servers, numservers, searchDomains, params);
}

ResolverController::PrivateDnsStatus
ResolverController::getPrivateDnsStatus(unsigned netId) const {
    return sPrivateDnsConfiguration.getStatus(netId);
}

int ResolverController::clearDnsServers(unsigned netId) {
    _resolv_set_nameservers_for_net(netId, NULL, 0, "", NULL);
    if (DBG) {
        ALOGD("clearDnsServers netId = %u\n", netId);
    }
    sPrivateDnsConfiguration.clear(netId);
    return 0;
}

int ResolverController::flushDnsCache(unsigned netId) {
    if (DBG) {
        ALOGD("flushDnsCache netId = %u\n", netId);
    }

    _resolv_flush_cache_for_net(netId);

    return 0;
}

int ResolverController::getDnsInfo(unsigned netId, std::vector<std::string>* servers,
        std::vector<std::string>* domains, __res_params* params,
        std::vector<android::net::ResolverStats>* stats) {
    using android::net::ResolverStats;
    using android::net::INetd;
    static_assert(ResolverStats::STATS_SUCCESSES == INetd::RESOLVER_STATS_SUCCESSES &&
            ResolverStats::STATS_ERRORS == INetd::RESOLVER_STATS_ERRORS &&
            ResolverStats::STATS_TIMEOUTS == INetd::RESOLVER_STATS_TIMEOUTS &&
            ResolverStats::STATS_INTERNAL_ERRORS == INetd::RESOLVER_STATS_INTERNAL_ERRORS &&
            ResolverStats::STATS_RTT_AVG == INetd::RESOLVER_STATS_RTT_AVG &&
            ResolverStats::STATS_LAST_SAMPLE_TIME == INetd::RESOLVER_STATS_LAST_SAMPLE_TIME &&
            ResolverStats::STATS_USABLE == INetd::RESOLVER_STATS_USABLE &&
            ResolverStats::STATS_COUNT == INetd::RESOLVER_STATS_COUNT,
            "AIDL and ResolverStats.h out of sync");
    int nscount = -1;
    sockaddr_storage res_servers[MAXNS];
    int dcount = -1;
    char res_domains[MAXDNSRCH][MAXDNSRCHPATH];
    __res_stats res_stats[MAXNS];
    servers->clear();
    domains->clear();
    *params = __res_params{};
    stats->clear();
    int revision_id = android_net_res_stats_get_info_for_net(netId, &nscount, res_servers, &dcount,
            res_domains, params, res_stats);

    // If the netId is unknown (which can happen for valid net IDs for which no DNS servers have
    // yet been configured), there is no revision ID. In this case there is no data to return.
    if (revision_id < 0) {
        return 0;
    }

    // Verify that the returned data is sane.
    if (nscount < 0 || nscount > MAXNS || dcount < 0 || dcount > MAXDNSRCH) {
        ALOGE("%s: nscount=%d, dcount=%d", __FUNCTION__, nscount, dcount);
        return -ENOTRECOVERABLE;
    }

    // Determine which servers are considered usable by the resolver.
    bool valid_servers[MAXNS];
    std::fill_n(valid_servers, MAXNS, false);
    android_net_res_stats_get_usable_servers(params, res_stats, nscount, valid_servers);

    // Convert the server sockaddr structures to std::string.
    stats->resize(nscount);
    for (int i = 0 ; i < nscount ; ++i) {
        char hbuf[NI_MAXHOST];
        int rv = getnameinfo(reinterpret_cast<const sockaddr*>(&res_servers[i]),
                sizeof(res_servers[i]), hbuf, sizeof(hbuf), nullptr, 0, NI_NUMERICHOST);
        std::string server_str;
        if (rv == 0) {
            server_str.assign(hbuf);
        } else {
            ALOGE("getnameinfo() failed for server #%d: %s", i, gai_strerror(rv));
            server_str.assign("<invalid>");
        }
        servers->push_back(std::move(server_str));
        android::net::ResolverStats& cur_stats = (*stats)[i];
        android_net_res_stats_aggregate(&res_stats[i], &cur_stats.successes, &cur_stats.errors,
                &cur_stats.timeouts, &cur_stats.internal_errors, &cur_stats.rtt_avg,
                &cur_stats.last_sample_time);
        cur_stats.usable = valid_servers[i];
    }

    // Convert the stack-allocated search domain strings to std::string.
    for (int i = 0 ; i < dcount ; ++i) {
        domains->push_back(res_domains[i]);
    }
    return 0;
}

int ResolverController::setResolverConfiguration(int32_t netId,
        const std::vector<std::string>& servers, const std::vector<std::string>& domains,
        const std::vector<int32_t>& params, const std::string& tlsName,
        const std::vector<std::string>& tlsServers,
        const std::set<std::vector<uint8_t>>& tlsFingerprints) {
    using android::net::INetd;
    if (params.size() != INetd::RESOLVER_PARAMS_COUNT) {
        ALOGE("%s: params.size()=%zu", __FUNCTION__, params.size());
        return -EINVAL;
    }

    const int err = sPrivateDnsConfiguration.set(netId, tlsServers, tlsName, tlsFingerprints);
    if (err != 0) {
        return err;
    }

    // Convert network-assigned server list to bionic's format.
    auto server_count = std::min<size_t>(MAXNS, servers.size());
    std::vector<const char*> server_ptrs;
    for (size_t i = 0 ; i < server_count ; ++i) {
        server_ptrs.push_back(servers[i].c_str());
    }

    std::string domains_str;
    if (!domains.empty()) {
        domains_str = domains[0];
        for (size_t i = 1 ; i < domains.size() ; ++i) {
            domains_str += " " + domains[i];
        }
    }

    __res_params res_params;
    res_params.sample_validity = params[INetd::RESOLVER_PARAMS_SAMPLE_VALIDITY];
    res_params.success_threshold = params[INetd::RESOLVER_PARAMS_SUCCESS_THRESHOLD];
    res_params.min_samples = params[INetd::RESOLVER_PARAMS_MIN_SAMPLES];
    res_params.max_samples = params[INetd::RESOLVER_PARAMS_MAX_SAMPLES];

    return setDnsServers(netId, domains_str.c_str(), server_ptrs.data(), server_ptrs.size(),
            &res_params);
}

int ResolverController::getResolverInfo(int32_t netId, std::vector<std::string>* servers,
        std::vector<std::string>* domains, std::vector<int32_t>* params,
        std::vector<int32_t>* stats) {
    using android::net::ResolverStats;
    using android::net::INetd;
    __res_params res_params;
    std::vector<ResolverStats> res_stats;
    int ret = getDnsInfo(netId, servers, domains, &res_params, &res_stats);
    if (ret != 0) {
        return ret;
    }

    // Serialize the information for binder.
    ResolverStats::encodeAll(res_stats, stats);

    params->resize(INetd::RESOLVER_PARAMS_COUNT);
    (*params)[INetd::RESOLVER_PARAMS_SAMPLE_VALIDITY] = res_params.sample_validity;
    (*params)[INetd::RESOLVER_PARAMS_SUCCESS_THRESHOLD] = res_params.success_threshold;
    (*params)[INetd::RESOLVER_PARAMS_MIN_SAMPLES] = res_params.min_samples;
    (*params)[INetd::RESOLVER_PARAMS_MAX_SAMPLES] = res_params.max_samples;
    return 0;
}

void ResolverController::dump(DumpWriter& dw, unsigned netId) {
    // No lock needed since Bionic's resolver locks all accessed data structures internally.
    using android::net::ResolverStats;
    std::vector<std::string> servers;
    std::vector<std::string> domains;
    __res_params params;
    std::vector<ResolverStats> stats;
    time_t now = time(nullptr);
    int rv = getDnsInfo(netId, &servers, &domains, &params, &stats);
    dw.incIndent();
    if (rv != 0) {
        dw.println("getDnsInfo() failed for netid %u", netId);
    } else {
        if (servers.empty()) {
            dw.println("No DNS servers defined");
        } else {
            dw.println("DNS servers: # IP (total, successes, errors, timeouts, internal errors, "
                    "RTT avg, last sample)");
            dw.incIndent();
            for (size_t i = 0 ; i < servers.size() ; ++i) {
                if (i < stats.size()) {
                    const ResolverStats& s = stats[i];
                    int total = s.successes + s.errors + s.timeouts + s.internal_errors;
                    if (total > 0) {
                        int time_delta = (s.last_sample_time > 0) ? now - s.last_sample_time : -1;
                        dw.println("%s (%d, %d, %d, %d, %d, %dms, %ds)%s", servers[i].c_str(),
                                total, s.successes, s.errors, s.timeouts, s.internal_errors,
                                s.rtt_avg, time_delta, s.usable ? "" : " BROKEN");
                    } else {
                        dw.println("%s <no data>", servers[i].c_str());
                    }
                } else {
                    dw.println("%s <no stats>", servers[i].c_str());
                }
            }
            dw.decIndent();
        }
        if (domains.empty()) {
            dw.println("No search domains defined");
        } else {
            std::string domains_str = android::base::Join(domains, ", ");
            dw.println("search domains: %s", domains_str.c_str());
        }
        if (params.sample_validity != 0) {
            dw.println("DNS parameters: sample validity = %us, success threshold = %u%%, "
                    "samples (min, max) = (%u, %u)", params.sample_validity,
                    static_cast<unsigned>(params.success_threshold),
                    static_cast<unsigned>(params.min_samples),
                    static_cast<unsigned>(params.max_samples));
        }

        sPrivateDnsConfiguration.dump(dw, netId);
    }
    dw.decIndent();
}

}  // namespace net
}  // namespace android<|MERGE_RESOLUTION|>--- conflicted
+++ resolved
@@ -310,13 +310,8 @@
         }
         const bool modeDoesReevaluation = (mode->second == PrivateDnsMode::STRICT);
 
-<<<<<<< HEAD
-        bool reevaluationStatus =
-                (success || !modeDoesReevaluation) ? DONT_REEVALUATE : NEEDS_REEVALUATION;
-=======
         bool reevaluationStatus = (success || !modeDoesReevaluation)
                 ? DONT_REEVALUATE : NEEDS_REEVALUATION;
->>>>>>> c1e8496c
 
         auto& tracker = netPair->second;
         auto serverPair = tracker.find(server);
@@ -359,17 +354,10 @@
             }
         } else {
             // Validation failure is expected if a user is on a captive portal.
-<<<<<<< HEAD
-            // TODO: Trigger a second validation attempt after captive portal login
-            // succeeds.
-            tracker[server] = (reevaluationStatus == NEEDS_REEVALUATION) ? Validation::in_process
-                                                                         : Validation::fail;
-=======
             // A second validation attempt is triggered in opportunistic mode
             // by the framework after captive portal login succeeds.
             tracker[server] = (reevaluationStatus == NEEDS_REEVALUATION)
                     ? Validation::in_process : Validation::fail;
->>>>>>> c1e8496c
             if (DBG) {
                 ALOGD("Validation failed for %s!", addrToString(&(server.ss)).c_str());
             }
@@ -378,10 +366,7 @@
         return reevaluationStatus;
     }
 
-<<<<<<< HEAD
-=======
-
->>>>>>> c1e8496c
+
     // Start validation for newly added servers as well as any servers that have
     // landed in Validation::fail state. Note that servers that have failed
     // multiple validation attempts but for which there is still a validating
