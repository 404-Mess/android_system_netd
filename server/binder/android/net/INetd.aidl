--- conflicted
+++ resolved
@@ -481,11 +481,6 @@
     * @param transformId a unique identifier for allocated resources
     * @param selAddrFamily the address family identifier for the selector
     * @param direction DIRECTION_IN or DIRECTION_OUT
-<<<<<<< HEAD
-    * @param tmplSrcAddress InetAddress as string for the sending endpoint
-    * @param tmplDstAddress InetAddress as string for the receiving endpoint
-=======
->>>>>>> 48d497a4
     * @param markValue a 32-bit unique ID chosen by the user
     * @param markMask a 32-bit mask chosen by the user
     */
@@ -493,11 +488,6 @@
             int transformId,
             int selAddrFamily,
             int direction,
-<<<<<<< HEAD
-            in @utf8InCpp String tmplSrcAddress,
-            in @utf8InCpp String tmplDstAddress,
-=======
->>>>>>> 48d497a4
             int markValue,
             int markMask);
 
