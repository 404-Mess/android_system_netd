cc_library_headers {
    name: "libnetd_resolv_headers",
    export_include_dirs: ["include"],
}

<<<<<<< HEAD
cc_library_shared {
=======
cc_library {
>>>>>>> 84b19d67
    name: "libnetd_resolv",
    version_script: "libnetd_resolv.map.txt",
    defaults: ["netd_defaults"],
    srcs: [
        "getaddrinfo.cpp",
        "gethnamaddr.cpp",
        "sethostent.cpp",
        "res_cache.cpp",
        "res_comp.cpp",
        "res_debug.cpp",
        "res_init.cpp",
        "res_mkquery.cpp",
        "res_query.cpp",
        "res_send.cpp",
        "res_state.cpp",
        "res_stats.cpp",
        "DnsTlsDispatcher.cpp",
        "DnsTlsQueryMap.cpp",
        "DnsTlsTransport.cpp",
        "DnsTlsServer.cpp",
        "DnsTlsSessionCache.cpp",
        "DnsTlsSocket.cpp",
        "PrivateDnsConfiguration.cpp",
    ],
    // Link everything statically (except for libc) to minimize our dependence
    // on system ABIs
    stl: "libc++_static",
    static_libs: [
        "libbase",
        "libcrypto",
        "liblog",
        "libnetdutils",
        "libssl",
        "netd_event_listener_interface-ndk",
    ],
    export_include_dirs: ["include"],
    // TODO: pie in the sky: make this code clang-tidy clean
    tidy: false,
    product_variables: {
        debuggable: {
            cppflags: [
                "-DRESOLV_ALLOW_VERBOSE_LOGGING=1",
            ],
        },
    },
}

cc_test {
    name: "resolv_integration_test",
    test_suites: ["device-tests"],
    defaults: ["netd_defaults"],
    srcs: [
        "dns_responder/dns_responder.cpp",
        "resolver_test.cpp",
    ],
    include_dirs: [
        "system/netd/resolv/include",
        "system/netd/server",
    ],
    shared_libs: [
        "libbase",
        "libbinder",
        "libcrypto",
        "liblog",
        "libnetd_client",
        "libssl",
        "libutils",
    ],
    static_libs: [
        "libnetd_test_dnsresponder",
        "libnetd_test_tun_interface",
        "liblogwrap",
        "libnetdutils",
        "netd_aidl_interface-cpp",
        "netd_event_listener_interface-cpp",
    ],
    compile_multilib: "both",
    sanitize: {
        address: true,
        recover: [ "all" ],
    },
}

cc_test {
    name: "resolv_unit_test",
    defaults: ["netd_defaults"],
    // Add DnsTls* files since they are not visible outside libnetd_resolv library.
    srcs: [
        "DnsTlsDispatcher.cpp",
        "DnsTlsQueryMap.cpp",
        "DnsTlsTransport.cpp",
        "DnsTlsServer.cpp",
        "DnsTlsSessionCache.cpp",
        "DnsTlsSocket.cpp",
        "dns_tls_test.cpp",
        "libnetd_resolv_test.cpp",
    ],
    // TODO: Remove the include path "system/netd/include" after Fwmark used in DnsTlsTransport is
    // moved out.
    include_dirs: [
        "system/netd/include",
        "system/netd/resolv/include",
        "system/netd/server",
        "system/netd/resolv/dns_responder",
    ],
    shared_libs: [
        "libbase",
        "libcrypto",
        "liblog",
        "libnetdutils",
        "libssl",
    ],
    static_libs: [
        "libnetd_resolv",
        "libnetd_test_dnsresponder",
    ],
}<|MERGE_RESOLUTION|>--- conflicted
+++ resolved
@@ -3,11 +3,7 @@
     export_include_dirs: ["include"],
 }
 
-<<<<<<< HEAD
-cc_library_shared {
-=======
 cc_library {
->>>>>>> 84b19d67
     name: "libnetd_resolv",
     version_script: "libnetd_resolv.map.txt",
     defaults: ["netd_defaults"],
