/*
 * Copyright (C) 2016 The Android Open Source Project
 *
 * Licensed under the Apache License, Version 2.0 (the "License");
 * you may not use this file except in compliance with the License.
 * You may obtain a copy of the License at
 *
 *      http://www.apache.org/licenses/LICENSE-2.0
 *
 * Unless requied by applicable law or agreed to in writing, software
 * distributed under the License is distributed on an "AS IS" BASIS,
 * WITHOUT WARRANTIES OR CONDITIONS OF ANY KIND, either express or implied.
 * See the License for the specific language governing permissions and
 * limitations under the License.
 *
 */

#define LOG_TAG "netd_test"

#include <arpa/inet.h>
#include <arpa/nameser.h>
#include <netdb.h>
#include <netinet/in.h>
#include <poll.h> /* poll */
#include <resolv.h>
#include <stdarg.h>
#include <stdio.h>
#include <stdlib.h>
#include <sys/socket.h>
#include <sys/un.h>
#include <unistd.h>

#include <algorithm>
#include <chrono>
#include <iterator>
#include <numeric>
#include <thread>

#include <android-base/stringprintf.h>
#include <cutils/sockets.h>
#include <gtest/gtest.h>
#include <openssl/base64.h>
#include <private/android_filesystem_config.h>
#include <utils/Log.h>

#include "NetdClient.h"
#include "netid_client.h"  // NETID_UNSET
#include "netd_resolv/params.h"  // MAX_NS

#include "dns_responder/dns_responder.h"
#include "dns_responder/dns_responder_client.h"
#include "dns_responder/dns_tls_frontend.h"

#include "NetdConstants.h"
#include "ResolverStats.h"

#include "android/net/INetd.h"
#include "android/net/metrics/INetdEventListener.h"
#include "binder/IServiceManager.h"
#include "netdutils/SocketOption.h"

// TODO: make this dynamic and stop depending on implementation details.
constexpr int TEST_NETID = 30;
constexpr int MAXPACKET = (8 * 1024);

// Semi-public Bionic hook used by the NDK (frameworks/base/native/android/net.c)
// Tested here for convenience.
extern "C" int android_getaddrinfofornet(const char* hostname, const char* servname,
                                         const addrinfo* hints, unsigned netid, unsigned mark,
                                         struct addrinfo** result);

using android::base::StringPrintf;
using android::net::ResolverStats;
using android::net::metrics::INetdEventListener;
using android::netdutils::enableSockopt;

// TODO: move into libnetdutils?
namespace {
ScopedAddrinfo safe_getaddrinfo(const char* node, const char* service,
                                const struct addrinfo* hints) {
    addrinfo* result = nullptr;
    if (getaddrinfo(node, service, hints, &result) != 0) {
        result = nullptr;  // Should already be the case, but...
    }
    return ScopedAddrinfo(result);
}
}  // namespace

// Emulates the behavior of UnorderedElementsAreArray, which currently cannot be used.
// TODO: Use UnorderedElementsAreArray, which depends on being able to compile libgmock_host,
// if that is not possible, improve this hacky algorithm, which is O(n**2)
template <class A, class B>
bool UnorderedCompareArray(const A& a, const B& b) {
    if (a.size() != b.size()) return false;
    for (const auto& a_elem : a) {
        size_t a_count = 0;
        for (const auto& a_elem2 : a) {
            if (a_elem == a_elem2) {
                ++a_count;
            }
        }
        size_t b_count = 0;
        for (const auto& b_elem : b) {
            if (a_elem == b_elem) ++b_count;
        }
        if (a_count != b_count) return false;
    }
    return true;
}

class ResolverTest : public ::testing::Test, public DnsResponderClient {
  protected:
    void SetUp() {
        // Ensure resolutions go via proxy.
        DnsResponderClient::SetUp();

        // If DNS reporting is off: turn it on so we run through everything.
        auto rv = mNetdSrv->getMetricsReportingLevel(&mOriginalMetricsLevel);
        ASSERT_TRUE(rv.isOk());
        if (mOriginalMetricsLevel != INetdEventListener::REPORTING_LEVEL_FULL) {
            rv = mNetdSrv->setMetricsReportingLevel(INetdEventListener::REPORTING_LEVEL_FULL);
            ASSERT_TRUE(rv.isOk());
        }
    }

    void TearDown() {
        if (mOriginalMetricsLevel != INetdEventListener::REPORTING_LEVEL_FULL) {
            auto rv = mNetdSrv->setMetricsReportingLevel(mOriginalMetricsLevel);
            ASSERT_TRUE(rv.isOk());
        }

        DnsResponderClient::TearDown();
    }

    bool GetResolverInfo(std::vector<std::string>* servers, std::vector<std::string>* domains,
                         std::vector<std::string>* tlsServers, __res_params* params,
                         std::vector<ResolverStats>* stats) {
        using android::net::INetd;
        std::vector<int32_t> params32;
        std::vector<int32_t> stats32;
        auto rv = mNetdSrv->getResolverInfo(TEST_NETID, servers, domains, tlsServers, &params32,
                                            &stats32);
        if (!rv.isOk() || params32.size() != INetd::RESOLVER_PARAMS_COUNT) {
            return false;
        }
        *params = __res_params {
            .sample_validity = static_cast<uint16_t>(
                    params32[INetd::RESOLVER_PARAMS_SAMPLE_VALIDITY]),
            .success_threshold = static_cast<uint8_t>(
                    params32[INetd::RESOLVER_PARAMS_SUCCESS_THRESHOLD]),
            .min_samples = static_cast<uint8_t>(
                    params32[INetd::RESOLVER_PARAMS_MIN_SAMPLES]),
            .max_samples = static_cast<uint8_t>(
                    params32[INetd::RESOLVER_PARAMS_MAX_SAMPLES]),
            .base_timeout_msec = params32[INetd::RESOLVER_PARAMS_BASE_TIMEOUT_MSEC],
        };
        return ResolverStats::decodeAll(stats32, stats);
    }

    static std::string ToString(const hostent* he) {
        if (he == nullptr) return "<null>";
        char buffer[INET6_ADDRSTRLEN];
        if (!inet_ntop(he->h_addrtype, he->h_addr_list[0], buffer, sizeof(buffer))) {
            return "<invalid>";
        }
        return buffer;
    }

    static std::string ToString(const addrinfo* ai) {
        if (!ai)
            return "<null>";
        for (const auto* aip = ai ; aip != nullptr ; aip = aip->ai_next) {
            char host[NI_MAXHOST];
            int rv = getnameinfo(aip->ai_addr, aip->ai_addrlen, host, sizeof(host), nullptr, 0,
                    NI_NUMERICHOST);
            if (rv != 0)
                return gai_strerror(rv);
            return host;
        }
        return "<invalid>";
    }

    static std::string ToString(const ScopedAddrinfo& ai) { return ToString(ai.get()); }

    static std::vector<std::string> ToStrings(const addrinfo* ai) {
        std::vector<std::string> hosts;
        if (!ai) {
            hosts.push_back("<null>");
            return hosts;
        }
        for (const auto* aip = ai; aip != nullptr; aip = aip->ai_next) {
            char host[NI_MAXHOST];
            int rv = getnameinfo(aip->ai_addr, aip->ai_addrlen, host, sizeof(host), nullptr, 0,
                                 NI_NUMERICHOST);
            if (rv != 0) {
                hosts.clear();
                hosts.push_back(gai_strerror(rv));
                return hosts;
            } else {
                hosts.push_back(host);
            }
        }
        if (hosts.empty()) hosts.push_back("<invalid>");
        return hosts;
    }

    static std::vector<std::string> ToStrings(const ScopedAddrinfo& ai) {
        return ToStrings(ai.get());
    }

    size_t GetNumQueries(const test::DNSResponder& dns, const char* name) const {
        auto queries = dns.queries();
        size_t found = 0;
        for (const auto& p : queries) {
            if (p.first == name) {
                ++found;
            }
        }
        return found;
    }

    size_t GetNumQueriesForType(const test::DNSResponder& dns, ns_type type,
                                const char* name) const {
        auto queries = dns.queries();
        size_t found = 0;
        for (const auto& p : queries) {
            if (p.second == type && p.first == name) {
                ++found;
            }
        }
        return found;
    }

    bool WaitForPrefix64Detected(int netId, int timeoutMs) {
        constexpr int intervalMs = 2;
        const int limit = timeoutMs / intervalMs;
        for (int count = 0; count <= limit; ++count) {
            std::string prefix;
            auto rv = mNetdSrv->getPrefix64(netId, &prefix);
            if (rv.isOk()) {
                return true;
            }
            usleep(intervalMs * 1000);
        }
        return false;
    }

    void RunGetAddrInfoStressTest_Binder(unsigned num_hosts, unsigned num_threads,
            unsigned num_queries) {
        std::vector<std::string> domains = { "example.com" };
        std::vector<std::unique_ptr<test::DNSResponder>> dns;
        std::vector<std::string> servers;
        std::vector<DnsResponderClient::Mapping> mappings;
        ASSERT_NO_FATAL_FAILURE(SetupMappings(num_hosts, domains, &mappings));
        ASSERT_NO_FATAL_FAILURE(SetupDNSServers(MAXNS, mappings, &dns, &servers));

        ASSERT_TRUE(SetResolversForNetwork(servers, domains, mDefaultParams_Binder));

        auto t0 = std::chrono::steady_clock::now();
        std::vector<std::thread> threads(num_threads);
        for (std::thread& thread : threads) {
            thread = std::thread([&mappings, num_queries]() {
                for (unsigned i = 0 ; i < num_queries ; ++i) {
                    uint32_t ofs = arc4random_uniform(mappings.size());
                    auto& mapping = mappings[ofs];
                    addrinfo* result = nullptr;
                    int rv = getaddrinfo(mapping.host.c_str(), nullptr, nullptr, &result);
                    EXPECT_EQ(0, rv) << "error [" << rv << "] " << gai_strerror(rv);
                    if (rv == 0) {
                        std::string result_str = ToString(result);
                        EXPECT_TRUE(result_str == mapping.ip4 || result_str == mapping.ip6)
                            << "result='" << result_str << "', ip4='" << mapping.ip4
                            << "', ip6='" << mapping.ip6;
                    }
                    if (result) {
                        freeaddrinfo(result);
                        result = nullptr;
                    }
                }
            });
        }

        for (std::thread& thread : threads) {
            thread.join();
        }
        auto t1 = std::chrono::steady_clock::now();
        ALOGI("%u hosts, %u threads, %u queries, %Es", num_hosts, num_threads, num_queries,
                std::chrono::duration<double>(t1 - t0).count());
        ASSERT_NO_FATAL_FAILURE(ShutdownDNSServers(&dns));
    }

    const std::vector<std::string> mDefaultSearchDomains = { "example.com" };
    // <sample validity in s> <success threshold in percent> <min samples> <max samples>
    const std::vector<int> mDefaultParams_Binder = {
            300,     // SAMPLE_VALIDITY
            25,      // SUCCESS_THRESHOLD
            8,   8,  // {MIN,MAX}_SAMPLES
            100,     // BASE_TIMEOUT_MSEC
    };

  private:
    int mOriginalMetricsLevel;
};

TEST_F(ResolverTest, GetHostByName) {
    const char* listen_addr = "127.0.0.3";
    const char* listen_srv = "53";
    const char* host_name = "hello.example.com.";
    const char *nonexistent_host_name = "nonexistent.example.com.";
    test::DNSResponder dns(listen_addr, listen_srv, 250, ns_rcode::ns_r_servfail);
    dns.addMapping(host_name, ns_type::ns_t_a, "1.2.3.3");
    ASSERT_TRUE(dns.startServer());
    std::vector<std::string> servers = { listen_addr };
    ASSERT_TRUE(SetResolversForNetwork(servers, mDefaultSearchDomains, mDefaultParams_Binder));

    const hostent* result;

    dns.clearQueries();
    result = gethostbyname("nonexistent");
    EXPECT_EQ(1U, GetNumQueriesForType(dns, ns_type::ns_t_a, nonexistent_host_name));
    ASSERT_TRUE(result == nullptr);
    ASSERT_EQ(HOST_NOT_FOUND, h_errno);

    dns.clearQueries();
    result = gethostbyname("hello");
    EXPECT_EQ(1U, GetNumQueriesForType(dns, ns_type::ns_t_a, host_name));
    ASSERT_FALSE(result == nullptr);
    ASSERT_EQ(4, result->h_length);
    ASSERT_FALSE(result->h_addr_list[0] == nullptr);
    EXPECT_EQ("1.2.3.3", ToString(result));
    EXPECT_TRUE(result->h_addr_list[1] == nullptr);

    dns.stopServer();
}

TEST_F(ResolverTest, GetHostByName_localhost) {
    constexpr char name[] = "localhost";
    constexpr char name_camelcase[] = "LocalHost";
    constexpr char addr[] = "127.0.0.1";
    constexpr char name_ip6[] = "ip6-localhost";
    constexpr char addr_ip6[] = "::1";
    constexpr char name_ip6_dot[] = "ip6-localhost.";
    constexpr char name_ip6_fqdn[] = "ip6-localhost.example.com.";

    // Add a dummy nameserver which shouldn't receive any queries
    constexpr char listen_addr[] = "127.0.0.3";
    constexpr char listen_srv[] = "53";
    test::DNSResponder dns(listen_addr, listen_srv, 250, ns_rcode::ns_r_servfail);
    ASSERT_TRUE(dns.startServer());
    std::vector<std::string> servers = {listen_addr};
    ASSERT_TRUE(SetResolversForNetwork(servers, mDefaultSearchDomains, mDefaultParams_Binder));
    dns.clearQueries();

    // Expect no DNS queries; localhost is resolved via /etc/hosts
    const hostent* result = gethostbyname(name);
    EXPECT_TRUE(dns.queries().empty()) << dns.dumpQueries();
    ASSERT_FALSE(result == nullptr);
    ASSERT_EQ(4, result->h_length);
    ASSERT_FALSE(result->h_addr_list[0] == nullptr);
    EXPECT_EQ(addr, ToString(result));
    EXPECT_TRUE(result->h_addr_list[1] == nullptr);

    // Ensure the hosts file resolver ignores case of hostnames
    result = gethostbyname(name_camelcase);
    EXPECT_TRUE(dns.queries().empty()) << dns.dumpQueries();
    ASSERT_FALSE(result == nullptr);
    ASSERT_EQ(4, result->h_length);
    ASSERT_FALSE(result->h_addr_list[0] == nullptr);
    EXPECT_EQ(addr, ToString(result));
    EXPECT_TRUE(result->h_addr_list[1] == nullptr);

    // The hosts file also contains ip6-localhost, but gethostbyname() won't
    // return it unless the RES_USE_INET6 option is set. This would be easy to
    // change, but there's no point in changing the legacy behavior; new code
    // should be calling getaddrinfo() anyway.
    // So we check the legacy behavior, which results in amusing A-record
    // lookups for ip6-localhost, with and without search domains appended.
    dns.clearQueries();
    result = gethostbyname(name_ip6);
    EXPECT_EQ(2U, dns.queries().size()) << dns.dumpQueries();
    EXPECT_EQ(1U, GetNumQueriesForType(dns, ns_type::ns_t_a, name_ip6_dot)) << dns.dumpQueries();
    EXPECT_EQ(1U, GetNumQueriesForType(dns, ns_type::ns_t_a, name_ip6_fqdn)) << dns.dumpQueries();
    ASSERT_TRUE(result == nullptr);

    // Finally, use gethostbyname2() to resolve ip6-localhost to ::1 from
    // the hosts file.
    dns.clearQueries();
    result = gethostbyname2(name_ip6, AF_INET6);
    EXPECT_TRUE(dns.queries().empty()) << dns.dumpQueries();
    ASSERT_FALSE(result == nullptr);
    ASSERT_EQ(16, result->h_length);
    ASSERT_FALSE(result->h_addr_list[0] == nullptr);
    EXPECT_EQ(addr_ip6, ToString(result));
    EXPECT_TRUE(result->h_addr_list[1] == nullptr);

    dns.stopServer();
}

TEST_F(ResolverTest, GetHostByName_numeric) {
    // Add a dummy nameserver which shouldn't receive any queries
    constexpr char listen_addr[] = "127.0.0.3";
    constexpr char listen_srv[] = "53";
    test::DNSResponder dns(listen_addr, listen_srv, 250, ns_rcode::ns_r_servfail);
    ASSERT_TRUE(dns.startServer());
    ASSERT_TRUE(
            SetResolversForNetwork({listen_addr}, mDefaultSearchDomains, mDefaultParams_Binder));

    // Numeric v4 address: expect no DNS queries
    constexpr char numeric_v4[] = "192.168.0.1";
    dns.clearQueries();
    const hostent* result = gethostbyname(numeric_v4);
    EXPECT_EQ(0U, dns.queries().size());
    ASSERT_FALSE(result == nullptr);
    ASSERT_EQ(4, result->h_length);  // v4
    ASSERT_FALSE(result->h_addr_list[0] == nullptr);
    EXPECT_EQ(numeric_v4, ToString(result));
    EXPECT_TRUE(result->h_addr_list[1] == nullptr);

    // gethostbyname() recognizes a v6 address, and fails with no DNS queries
    constexpr char numeric_v6[] = "2001:db8::42";
    dns.clearQueries();
    result = gethostbyname(numeric_v6);
    EXPECT_EQ(0U, dns.queries().size());
    EXPECT_TRUE(result == nullptr);

    // Numeric v6 address with gethostbyname2(): succeeds with no DNS queries
    dns.clearQueries();
    result = gethostbyname2(numeric_v6, AF_INET6);
    EXPECT_EQ(0U, dns.queries().size());
    ASSERT_FALSE(result == nullptr);
    ASSERT_EQ(16, result->h_length);  // v6
    ASSERT_FALSE(result->h_addr_list[0] == nullptr);
    EXPECT_EQ(numeric_v6, ToString(result));
    EXPECT_TRUE(result->h_addr_list[1] == nullptr);

    // Numeric v6 address with scope work with getaddrinfo(),
    // but gethostbyname2() does not understand them; it issues two dns
    // queries, then fails. This hardly ever happens, there's no point
    // in fixing this. This test simply verifies the current (bogus)
    // behavior to avoid further regressions (like crashes, or leaks).
    constexpr char numeric_v6_scope[] = "fe80::1%lo";
    dns.clearQueries();
    result = gethostbyname2(numeric_v6_scope, AF_INET6);
    EXPECT_EQ(2U, dns.queries().size());  // OUCH!
    ASSERT_TRUE(result == nullptr);

    dns.stopServer();
}

TEST_F(ResolverTest, BinderSerialization) {
    using android::net::INetd;
    std::vector<int> params_offsets = {
        INetd::RESOLVER_PARAMS_SAMPLE_VALIDITY,
        INetd::RESOLVER_PARAMS_SUCCESS_THRESHOLD,
        INetd::RESOLVER_PARAMS_MIN_SAMPLES,
        INetd::RESOLVER_PARAMS_MAX_SAMPLES,
        INetd::RESOLVER_PARAMS_BASE_TIMEOUT_MSEC,
    };
    int size = static_cast<int>(params_offsets.size());
    EXPECT_EQ(size, INetd::RESOLVER_PARAMS_COUNT);
    std::sort(params_offsets.begin(), params_offsets.end());
    for (int i = 0 ; i < size ; ++i) {
        EXPECT_EQ(params_offsets[i], i);
    }
}

TEST_F(ResolverTest, GetHostByName_Binder) {
    using android::net::INetd;

    std::vector<std::string> domains = { "example.com" };
    std::vector<std::unique_ptr<test::DNSResponder>> dns;
    std::vector<std::string> servers;
    std::vector<Mapping> mappings;
    ASSERT_NO_FATAL_FAILURE(SetupMappings(1, domains, &mappings));
    ASSERT_NO_FATAL_FAILURE(SetupDNSServers(4, mappings, &dns, &servers));
    ASSERT_EQ(1U, mappings.size());
    const Mapping& mapping = mappings[0];

    ASSERT_TRUE(SetResolversForNetwork(servers, domains, mDefaultParams_Binder));

    const hostent* result = gethostbyname(mapping.host.c_str());
    size_t total_queries = std::accumulate(dns.begin(), dns.end(), 0,
            [this, &mapping](size_t total, auto& d) {
                return total + GetNumQueriesForType(*d, ns_type::ns_t_a, mapping.entry.c_str());
            });

    EXPECT_LE(1U, total_queries);
    ASSERT_FALSE(result == nullptr);
    ASSERT_EQ(4, result->h_length);
    ASSERT_FALSE(result->h_addr_list[0] == nullptr);
    EXPECT_EQ(mapping.ip4, ToString(result));
    EXPECT_TRUE(result->h_addr_list[1] == nullptr);

    std::vector<std::string> res_servers;
    std::vector<std::string> res_domains;
    std::vector<std::string> res_tls_servers;
    __res_params res_params;
    std::vector<ResolverStats> res_stats;
    ASSERT_TRUE(
            GetResolverInfo(&res_servers, &res_domains, &res_tls_servers, &res_params, &res_stats));
    EXPECT_EQ(servers.size(), res_servers.size());
    EXPECT_EQ(domains.size(), res_domains.size());
    EXPECT_EQ(0U, res_tls_servers.size());
    ASSERT_EQ(static_cast<size_t>(INetd::RESOLVER_PARAMS_COUNT), mDefaultParams_Binder.size());
    EXPECT_EQ(mDefaultParams_Binder[INetd::RESOLVER_PARAMS_SAMPLE_VALIDITY],
            res_params.sample_validity);
    EXPECT_EQ(mDefaultParams_Binder[INetd::RESOLVER_PARAMS_SUCCESS_THRESHOLD],
            res_params.success_threshold);
    EXPECT_EQ(mDefaultParams_Binder[INetd::RESOLVER_PARAMS_MIN_SAMPLES], res_params.min_samples);
    EXPECT_EQ(mDefaultParams_Binder[INetd::RESOLVER_PARAMS_MAX_SAMPLES], res_params.max_samples);
    EXPECT_EQ(mDefaultParams_Binder[INetd::RESOLVER_PARAMS_BASE_TIMEOUT_MSEC],
              res_params.base_timeout_msec);
    EXPECT_EQ(servers.size(), res_stats.size());

    EXPECT_TRUE(UnorderedCompareArray(res_servers, servers));
    EXPECT_TRUE(UnorderedCompareArray(res_domains, domains));

    ASSERT_NO_FATAL_FAILURE(ShutdownDNSServers(&dns));
}

TEST_F(ResolverTest, GetAddrInfo) {
    const char* listen_addr = "127.0.0.4";
    const char* listen_addr2 = "127.0.0.5";
    const char* listen_srv = "53";
    const char* host_name = "howdy.example.com.";
    test::DNSResponder dns(listen_addr, listen_srv, 250, ns_rcode::ns_r_servfail);
    dns.addMapping(host_name, ns_type::ns_t_a, "1.2.3.4");
    dns.addMapping(host_name, ns_type::ns_t_aaaa, "::1.2.3.4");
    ASSERT_TRUE(dns.startServer());

    test::DNSResponder dns2(listen_addr2, listen_srv, 250, ns_rcode::ns_r_servfail);
    dns2.addMapping(host_name, ns_type::ns_t_a, "1.2.3.4");
    dns2.addMapping(host_name, ns_type::ns_t_aaaa, "::1.2.3.4");
    ASSERT_TRUE(dns2.startServer());

    std::vector<std::string> servers = { listen_addr };
    ASSERT_TRUE(SetResolversForNetwork(servers, mDefaultSearchDomains, mDefaultParams_Binder));
    dns.clearQueries();
    dns2.clearQueries();

    ScopedAddrinfo result = safe_getaddrinfo("howdy", nullptr, nullptr);
    EXPECT_TRUE(result != nullptr);
    size_t found = GetNumQueries(dns, host_name);
    EXPECT_LE(1U, found);
    // Could be A or AAAA
    std::string result_str = ToString(result);
    EXPECT_TRUE(result_str == "1.2.3.4" || result_str == "::1.2.3.4")
        << ", result_str='" << result_str << "'";

    // Verify that the name is cached.
    size_t old_found = found;
    result = safe_getaddrinfo("howdy", nullptr, nullptr);
    EXPECT_TRUE(result != nullptr);
    found = GetNumQueries(dns, host_name);
    EXPECT_LE(1U, found);
    EXPECT_EQ(old_found, found);
    result_str = ToString(result);
    EXPECT_TRUE(result_str == "1.2.3.4" || result_str == "::1.2.3.4")
        << result_str;

    // Change the DNS resolver, ensure that queries are still cached.
    servers = { listen_addr2 };
    ASSERT_TRUE(SetResolversForNetwork(servers, mDefaultSearchDomains, mDefaultParams_Binder));
    dns.clearQueries();
    dns2.clearQueries();

    result = safe_getaddrinfo("howdy", nullptr, nullptr);
    EXPECT_TRUE(result != nullptr);
    found = GetNumQueries(dns, host_name);
    size_t found2 = GetNumQueries(dns2, host_name);
    EXPECT_EQ(0U, found);
    EXPECT_LE(0U, found2);

    // Could be A or AAAA
    result_str = ToString(result);
    EXPECT_TRUE(result_str == "1.2.3.4" || result_str == "::1.2.3.4")
        << ", result_str='" << result_str << "'";

    dns.stopServer();
    dns2.stopServer();
}

TEST_F(ResolverTest, GetAddrInfoV4) {
    constexpr char listen_addr[] = "127.0.0.5";
    constexpr char listen_srv[] = "53";
    constexpr char host_name[] = "hola.example.com.";
    test::DNSResponder dns(listen_addr, listen_srv, 250, ns_rcode::ns_r_servfail);
    dns.addMapping(host_name, ns_type::ns_t_a, "1.2.3.5");
    ASSERT_TRUE(dns.startServer());
    std::vector<std::string> servers = { listen_addr };
    ASSERT_TRUE(SetResolversForNetwork(servers, mDefaultSearchDomains, mDefaultParams_Binder));

    addrinfo hints = {.ai_family = AF_INET};
    ScopedAddrinfo result = safe_getaddrinfo("hola", nullptr, &hints);
    EXPECT_TRUE(result != nullptr);
    EXPECT_EQ(1U, GetNumQueries(dns, host_name));
    EXPECT_EQ("1.2.3.5", ToString(result));
}

TEST_F(ResolverTest, GetAddrInfo_localhost) {
    constexpr char name[] = "localhost";
    constexpr char addr[] = "127.0.0.1";
    constexpr char name_ip6[] = "ip6-localhost";
    constexpr char addr_ip6[] = "::1";

    // Add a dummy nameserver which shouldn't receive any queries
    constexpr char listen_addr[] = "127.0.0.5";
    constexpr char listen_srv[] = "53";
    test::DNSResponder dns(listen_addr, listen_srv, 250, ns_rcode::ns_r_servfail);
    ASSERT_TRUE(dns.startServer());
    std::vector<std::string> servers = {listen_addr};
    ASSERT_TRUE(SetResolversForNetwork(servers, mDefaultSearchDomains, mDefaultParams_Binder));

    ScopedAddrinfo result = safe_getaddrinfo(name, nullptr, nullptr);
    EXPECT_TRUE(result != nullptr);
    // Expect no DNS queries; localhost is resolved via /etc/hosts
    EXPECT_TRUE(dns.queries().empty()) << dns.dumpQueries();
    EXPECT_EQ(addr, ToString(result));

    result = safe_getaddrinfo(name_ip6, nullptr, nullptr);
    EXPECT_TRUE(result != nullptr);
    // Expect no DNS queries; ip6-localhost is resolved via /etc/hosts
    EXPECT_TRUE(dns.queries().empty()) << dns.dumpQueries();
    EXPECT_EQ(addr_ip6, ToString(result));
}

<<<<<<< HEAD
TEST_F(ResolverTest, GetHostByNameBrokenEdns) {
    const char* listen_addr = "127.0.0.3";
    const char* listen_srv = "53";
    const char* host_name = "edns.example.com.";
    test::DNSResponder dns(listen_addr, listen_srv, 250, ns_rcode::ns_r_servfail);
    dns.addMapping(host_name, ns_type::ns_t_a, "1.2.3.3");
    dns.setFailOnEdns(true);  // This is the only change from the basic test.
    ASSERT_TRUE(dns.startServer());
    std::vector<std::string> servers = { listen_addr };
    ASSERT_TRUE(SetResolversForNetwork(servers, mDefaultSearchDomains, mDefaultParams_Binder));

    const hostent* result;

    dns.clearQueries();
    result = gethostbyname("edns");
    EXPECT_EQ(1U, GetNumQueriesForType(dns, ns_type::ns_t_a, host_name));
    ASSERT_FALSE(result == nullptr);
    ASSERT_EQ(4, result->h_length);
    ASSERT_FALSE(result->h_addr_list[0] == nullptr);
    EXPECT_EQ("1.2.3.3", ToString(result));
    EXPECT_TRUE(result->h_addr_list[1] == nullptr);
}

TEST_F(ResolverTest, GetAddrInfoBrokenEdns) {
    const char* listen_addr = "127.0.0.5";
    const char* listen_srv = "53";
    const char* host_name = "edns2.example.com.";
    test::DNSResponder dns(listen_addr, listen_srv, 250, ns_rcode::ns_r_servfail);
    dns.addMapping(host_name, ns_type::ns_t_a, "1.2.3.5");
    dns.setFailOnEdns(true);  // This is the only change from the basic test.
    ASSERT_TRUE(dns.startServer());
    std::vector<std::string> servers = { listen_addr };
    ASSERT_TRUE(SetResolversForNetwork(servers, mDefaultSearchDomains, mDefaultParams_Binder));

    addrinfo hints = {.ai_family = AF_INET};
    ScopedAddrinfo result = safe_getaddrinfo("edns2", nullptr, &hints);
    EXPECT_TRUE(result != nullptr);
    EXPECT_EQ(1U, GetNumQueries(dns, host_name));
    EXPECT_EQ("1.2.3.5", ToString(result));
}

TEST_F(ResolverTest, GetAddrInfoForCaseInSensitiveDomains) {
    ScopedAddrinfo result;
    const char* listen_addr = "127.0.0.4";
    const char* listen_srv = "53";
    const char* host_name = "howdy.example.com.";
    const char* host_name2 = "HOWDY.example.com.";
    test::DNSResponder dns(listen_addr, listen_srv, 250,
                           ns_rcode::ns_r_servfail);
    dns.addMapping(host_name, ns_type::ns_t_a, "1.2.3.4");
    dns.addMapping(host_name, ns_type::ns_t_aaaa, "::1.2.3.4");
    dns.addMapping(host_name2, ns_type::ns_t_a, "1.2.3.5");
    dns.addMapping(host_name2, ns_type::ns_t_aaaa, "::1.2.3.5");
    ASSERT_TRUE(dns.startServer());
    std::vector<std::string> servers = { listen_addr };
    ASSERT_TRUE(SetResolversForNetwork(servers, mDefaultSearchDomains,
            mDefaultParams_Binder));
    dns.clearQueries();
    result = safe_getaddrinfo("howdy", nullptr, nullptr);
    EXPECT_TRUE(result != nullptr);
    size_t found = GetNumQueries(dns, host_name);
    EXPECT_LE(1U, found);
    // Could be A or AAAA
    std::string result_str = ToString(result);
    EXPECT_TRUE(result_str == "1.2.3.4" || result_str == "::1.2.3.4")
        << ", result_str='" << result_str << "'";
    // Verify that the name is cached.
    size_t old_found = found;
    result = safe_getaddrinfo("HOWDY", nullptr, nullptr);
    EXPECT_TRUE(result != nullptr);
    found = GetNumQueries(dns, host_name);
    EXPECT_LE(1U, found);
    // verify that there is no change in num of queries for howdy.example.com
    EXPECT_EQ(old_found, found);
    found = GetNumQueries(dns, host_name2);
    // Number of queries for HOWDY.example.com would be >= 1 if domain names
    // are considered case-sensitive, else number of queries should be 0.
    EXPECT_EQ(0U, found);
    result_str = ToString(result);
    EXPECT_TRUE(result_str == "1.2.3.4" || result_str == "::1.2.3.4")
        << result_str;
    // verify that the result is still the same address even though
    // mixed-case string is not in the DNS
    result = safe_getaddrinfo("HOWDY", nullptr, nullptr);
    EXPECT_TRUE(result != nullptr);
    result_str = ToString(result);
    EXPECT_TRUE(result_str == "1.2.3.4" || result_str == "::1.2.3.4")
        << result_str;
    dns.stopServer();
}

=======
>>>>>>> 4a4cbbee
TEST_F(ResolverTest, MultidomainResolution) {
    std::vector<std::string> searchDomains = { "example1.com", "example2.com", "example3.com" };
    const char* listen_addr = "127.0.0.6";
    const char* listen_srv = "53";
    const char* host_name = "nihao.example2.com.";
    test::DNSResponder dns(listen_addr, listen_srv, 250, ns_rcode::ns_r_servfail);
    dns.addMapping(host_name, ns_type::ns_t_a, "1.2.3.3");
    ASSERT_TRUE(dns.startServer());
    std::vector<std::string> servers = { listen_addr };
    ASSERT_TRUE(SetResolversForNetwork(servers, searchDomains, mDefaultParams_Binder));

    dns.clearQueries();
    const hostent* result = gethostbyname("nihao");
    EXPECT_EQ(1U, GetNumQueriesForType(dns, ns_type::ns_t_a, host_name));
    ASSERT_FALSE(result == nullptr);
    ASSERT_EQ(4, result->h_length);
    ASSERT_FALSE(result->h_addr_list[0] == nullptr);
    EXPECT_EQ("1.2.3.3", ToString(result));
    EXPECT_TRUE(result->h_addr_list[1] == nullptr);
    dns.stopServer();
}

TEST_F(ResolverTest, GetAddrInfoV6_numeric) {
    constexpr char listen_addr0[] = "127.0.0.7";
    constexpr char listen_srv[] = "53";
    constexpr char host_name[] = "ohayou.example.com.";
    constexpr char numeric_addr[] = "fe80::1%lo";

    test::DNSResponder dns(listen_addr0, listen_srv, 250, ns_rcode::ns_r_servfail);
    dns.setResponseProbability(0.0);
    dns.addMapping(host_name, ns_type::ns_t_aaaa, "2001:db8::5");
    ASSERT_TRUE(dns.startServer());
    std::vector<std::string> servers = {listen_addr0};
    ASSERT_TRUE(SetResolversForNetwork(servers, mDefaultSearchDomains, mDefaultParams_Binder));

    addrinfo hints = {.ai_family = AF_INET6};
    ScopedAddrinfo result = safe_getaddrinfo(numeric_addr, nullptr, &hints);
    EXPECT_TRUE(result != nullptr);
    EXPECT_EQ(numeric_addr, ToString(result));
    EXPECT_TRUE(dns.queries().empty());  // Ensure no DNS queries were sent out

    // Now try a non-numeric hostname query with the AI_NUMERICHOST flag set.
    // We should fail without sending out a DNS query.
    hints.ai_flags |= AI_NUMERICHOST;
    result = safe_getaddrinfo(host_name, nullptr, &hints);
    EXPECT_TRUE(result == nullptr);
    EXPECT_TRUE(dns.queries().empty());  // Ensure no DNS queries were sent out
}

TEST_F(ResolverTest, GetAddrInfoV6_failing) {
    const char* listen_addr0 = "127.0.0.7";
    const char* listen_addr1 = "127.0.0.8";
    const char* listen_srv = "53";
    const char* host_name = "ohayou.example.com.";
    test::DNSResponder dns0(listen_addr0, listen_srv, 250, ns_rcode::ns_r_servfail);
    test::DNSResponder dns1(listen_addr1, listen_srv, 250, ns_rcode::ns_r_servfail);
    dns0.setResponseProbability(0.0);
    dns0.addMapping(host_name, ns_type::ns_t_aaaa, "2001:db8::5");
    dns1.addMapping(host_name, ns_type::ns_t_aaaa, "2001:db8::6");
    ASSERT_TRUE(dns0.startServer());
    ASSERT_TRUE(dns1.startServer());
    std::vector<std::string> servers = { listen_addr0, listen_addr1 };
    // <sample validity in s> <success threshold in percent> <min samples> <max samples>
    int sample_count = 8;
    const std::vector<int> params = { 300, 25, sample_count, sample_count };
    ASSERT_TRUE(SetResolversForNetwork(servers, mDefaultSearchDomains, params));

    // Repeatedly perform resolutions for non-existing domains until MAXNSSAMPLES resolutions have
    // reached the dns0, which is set to fail. No more requests should then arrive at that server
    // for the next sample_lifetime seconds.
    // TODO: This approach is implementation-dependent, change once metrics reporting is available.
    addrinfo hints = {.ai_family = AF_INET6};
    for (int i = 0 ; i < sample_count ; ++i) {
        std::string domain = StringPrintf("nonexistent%d", i);
        ScopedAddrinfo result = safe_getaddrinfo(domain.c_str(), nullptr, &hints);
    }
    // Due to 100% errors for all possible samples, the server should be ignored from now on and
    // only the second one used for all following queries, until NSSAMPLE_VALIDITY is reached.
    dns0.clearQueries();
    dns1.clearQueries();
    ScopedAddrinfo result = safe_getaddrinfo("ohayou", nullptr, &hints);
    EXPECT_TRUE(result != nullptr);
    EXPECT_EQ(0U, GetNumQueries(dns0, host_name));
    EXPECT_EQ(1U, GetNumQueries(dns1, host_name));
}

TEST_F(ResolverTest, GetAddrInfoV6_nonresponsive) {
    const char* listen_addr0 = "127.0.0.7";
    const char* listen_addr1 = "127.0.0.8";
    const char* listen_srv = "53";
    const char* host_name1 = "ohayou.example.com.";
    const char* host_name2 = "ciao.example.com.";

    // dns0 does not respond with 100% probability, while
    // dns1 responds normally, at least initially.
    test::DNSResponder dns0(listen_addr0, listen_srv, 250, static_cast<ns_rcode>(-1));
    test::DNSResponder dns1(listen_addr1, listen_srv, 250, static_cast<ns_rcode>(-1));
    dns0.setResponseProbability(0.0);
    dns0.addMapping(host_name1, ns_type::ns_t_aaaa, "2001:db8::5");
    dns1.addMapping(host_name1, ns_type::ns_t_aaaa, "2001:db8::6");
    dns0.addMapping(host_name2, ns_type::ns_t_aaaa, "2001:db8::5");
    dns1.addMapping(host_name2, ns_type::ns_t_aaaa, "2001:db8::6");
    ASSERT_TRUE(dns0.startServer());
    ASSERT_TRUE(dns1.startServer());
    std::vector<std::string> servers = {listen_addr0, listen_addr1};
    ASSERT_TRUE(SetResolversForNetwork(servers, mDefaultSearchDomains, mDefaultParams_Binder));

    const addrinfo hints = {.ai_family = AF_INET6};

    // dns0 will ignore the request, and we'll fallback to dns1 after the first
    // retry.
    ScopedAddrinfo result = safe_getaddrinfo(host_name1, nullptr, &hints);
    EXPECT_TRUE(result != nullptr);
    EXPECT_EQ(1U, GetNumQueries(dns0, host_name1));
    EXPECT_EQ(1U, GetNumQueries(dns1, host_name1));

    // Now make dns1 also ignore 100% requests... The resolve should alternate
    // retries between the nameservers and fail after 4 attempts.
    dns1.setResponseProbability(0.0);
    addrinfo* result2 = nullptr;
    EXPECT_EQ(EAI_NODATA, getaddrinfo(host_name2, nullptr, &hints, &result2));
    EXPECT_EQ(nullptr, result2);
    EXPECT_EQ(4U, GetNumQueries(dns0, host_name2));
    EXPECT_EQ(4U, GetNumQueries(dns1, host_name2));
}

TEST_F(ResolverTest, GetAddrInfoV6_concurrent) {
    const char* listen_addr0 = "127.0.0.9";
    const char* listen_addr1 = "127.0.0.10";
    const char* listen_addr2 = "127.0.0.11";
    const char* listen_srv = "53";
    const char* host_name = "konbanha.example.com.";
    test::DNSResponder dns0(listen_addr0, listen_srv, 250, ns_rcode::ns_r_servfail);
    test::DNSResponder dns1(listen_addr1, listen_srv, 250, ns_rcode::ns_r_servfail);
    test::DNSResponder dns2(listen_addr2, listen_srv, 250, ns_rcode::ns_r_servfail);
    dns0.addMapping(host_name, ns_type::ns_t_aaaa, "2001:db8::5");
    dns1.addMapping(host_name, ns_type::ns_t_aaaa, "2001:db8::6");
    dns2.addMapping(host_name, ns_type::ns_t_aaaa, "2001:db8::7");
    ASSERT_TRUE(dns0.startServer());
    ASSERT_TRUE(dns1.startServer());
    ASSERT_TRUE(dns2.startServer());
    const std::vector<std::string> servers = { listen_addr0, listen_addr1, listen_addr2 };
    std::vector<std::thread> threads(10);
    for (std::thread& thread : threads) {
       thread = std::thread([this, &servers]() {
            unsigned delay = arc4random_uniform(1*1000*1000); // <= 1s
            usleep(delay);
            std::vector<std::string> serverSubset;
            for (const auto& server : servers) {
                if (arc4random_uniform(2)) {
                    serverSubset.push_back(server);
                }
            }
            if (serverSubset.empty()) serverSubset = servers;
            ASSERT_TRUE(SetResolversForNetwork(serverSubset, mDefaultSearchDomains,
                    mDefaultParams_Binder));
            addrinfo hints = {.ai_family = AF_INET6};
            addrinfo* result = nullptr;
            int rv = getaddrinfo("konbanha", nullptr, &hints, &result);
            EXPECT_EQ(0, rv) << "error [" << rv << "] " << gai_strerror(rv);
            if (result) {
                freeaddrinfo(result);
                result = nullptr;
            }
        });
    }
    for (std::thread& thread : threads) {
        thread.join();
    }
}

TEST_F(ResolverTest, GetAddrInfoStressTest_Binder_100) {
    const unsigned num_hosts = 100;
    const unsigned num_threads = 100;
    const unsigned num_queries = 100;
    ASSERT_NO_FATAL_FAILURE(RunGetAddrInfoStressTest_Binder(num_hosts, num_threads, num_queries));
}

TEST_F(ResolverTest, GetAddrInfoStressTest_Binder_100000) {
    const unsigned num_hosts = 100000;
    const unsigned num_threads = 100;
    const unsigned num_queries = 100;
    ASSERT_NO_FATAL_FAILURE(RunGetAddrInfoStressTest_Binder(num_hosts, num_threads, num_queries));
}

TEST_F(ResolverTest, EmptySetup) {
    using android::net::INetd;
    std::vector<std::string> servers;
    std::vector<std::string> domains;
    ASSERT_TRUE(SetResolversForNetwork(servers, domains, mDefaultParams_Binder));
    std::vector<std::string> res_servers;
    std::vector<std::string> res_domains;
    std::vector<std::string> res_tls_servers;
    __res_params res_params;
    std::vector<ResolverStats> res_stats;
    ASSERT_TRUE(
            GetResolverInfo(&res_servers, &res_domains, &res_tls_servers, &res_params, &res_stats));
    EXPECT_EQ(0U, res_servers.size());
    EXPECT_EQ(0U, res_domains.size());
    EXPECT_EQ(0U, res_tls_servers.size());
    ASSERT_EQ(static_cast<size_t>(INetd::RESOLVER_PARAMS_COUNT), mDefaultParams_Binder.size());
    EXPECT_EQ(mDefaultParams_Binder[INetd::RESOLVER_PARAMS_SAMPLE_VALIDITY],
            res_params.sample_validity);
    EXPECT_EQ(mDefaultParams_Binder[INetd::RESOLVER_PARAMS_SUCCESS_THRESHOLD],
            res_params.success_threshold);
    EXPECT_EQ(mDefaultParams_Binder[INetd::RESOLVER_PARAMS_MIN_SAMPLES], res_params.min_samples);
    EXPECT_EQ(mDefaultParams_Binder[INetd::RESOLVER_PARAMS_MAX_SAMPLES], res_params.max_samples);
    EXPECT_EQ(mDefaultParams_Binder[INetd::RESOLVER_PARAMS_BASE_TIMEOUT_MSEC],
              res_params.base_timeout_msec);
}

TEST_F(ResolverTest, SearchPathChange) {
    const char* listen_addr = "127.0.0.13";
    const char* listen_srv = "53";
    const char* host_name1 = "test13.domain1.org.";
    const char* host_name2 = "test13.domain2.org.";
    test::DNSResponder dns(listen_addr, listen_srv, 250, ns_rcode::ns_r_servfail);
    dns.addMapping(host_name1, ns_type::ns_t_aaaa, "2001:db8::13");
    dns.addMapping(host_name2, ns_type::ns_t_aaaa, "2001:db8::1:13");
    ASSERT_TRUE(dns.startServer());
    std::vector<std::string> servers = { listen_addr };
    std::vector<std::string> domains = { "domain1.org" };
    ASSERT_TRUE(SetResolversForNetwork(servers, domains, mDefaultParams_Binder));

    const addrinfo hints = {.ai_family = AF_INET6};
    ScopedAddrinfo result = safe_getaddrinfo("test13", nullptr, &hints);
    EXPECT_TRUE(result != nullptr);
    EXPECT_EQ(1U, dns.queries().size());
    EXPECT_EQ(1U, GetNumQueries(dns, host_name1));
    EXPECT_EQ("2001:db8::13", ToString(result));

    // Test that changing the domain search path on its own works.
    domains = { "domain2.org" };
    ASSERT_TRUE(SetResolversForNetwork(servers, domains, mDefaultParams_Binder));
    dns.clearQueries();

    result = safe_getaddrinfo("test13", nullptr, &hints);
    EXPECT_TRUE(result != nullptr);
    EXPECT_EQ(1U, dns.queries().size());
    EXPECT_EQ(1U, GetNumQueries(dns, host_name2));
    EXPECT_EQ("2001:db8::1:13", ToString(result));
}

static std::string base64Encode(const std::vector<uint8_t>& input) {
    size_t out_len;
    EXPECT_EQ(1, EVP_EncodedLength(&out_len, input.size()));
    // out_len includes the trailing NULL.
    uint8_t output_bytes[out_len];
    EXPECT_EQ(out_len - 1, EVP_EncodeBlock(output_bytes, input.data(), input.size()));
    return std::string(reinterpret_cast<char*>(output_bytes));
}

// If we move this function to dns_responder_client, it will complicate the dependency need of
// dns_tls_frontend.h.
static void setupTlsServers(const std::vector<std::string>& servers,
                            std::vector<std::unique_ptr<test::DnsTlsFrontend>>* tls,
                            std::vector<std::string>* fingerprints) {
    const char* listen_udp = "53";
    const char* listen_tls = "853";

    for (const auto& server : servers) {
        auto t = std::make_unique<test::DnsTlsFrontend>(server, listen_tls, server, listen_udp);
        t = std::make_unique<test::DnsTlsFrontend>(server, listen_tls, server, listen_udp);
        t->startServer();
        fingerprints->push_back(base64Encode(t->fingerprint()));
        tls->push_back(std::move(t));
    }
}

static void shutdownTlsServers(std::vector<std::unique_ptr<test::DnsTlsFrontend>>* tls) {
    for (const auto& t : *tls) {
        t->stopServer();
    }
    tls->clear();
}

TEST_F(ResolverTest, MaxServerPrune_Binder) {
    using android::net::INetd;

    std::vector<std::string> domains;
    std::vector<std::unique_ptr<test::DNSResponder>> dns;
    std::vector<std::unique_ptr<test::DnsTlsFrontend>> tls;
    std::vector<std::string> servers;
    std::vector<std::string> fingerprints;
    std::vector<Mapping> mappings;

    for (unsigned i = 0; i < MAXDNSRCH + 1; i++) {
        domains.push_back(StringPrintf("example%u.com", i));
    }
    ASSERT_NO_FATAL_FAILURE(SetupMappings(1, domains, &mappings));
    ASSERT_NO_FATAL_FAILURE(SetupDNSServers(MAXNS + 1, mappings, &dns, &servers));
    ASSERT_NO_FATAL_FAILURE(setupTlsServers(servers, &tls, &fingerprints));

    ASSERT_TRUE(SetResolversWithTls(servers, domains, mDefaultParams_Binder, "", fingerprints));

    std::vector<std::string> res_servers;
    std::vector<std::string> res_domains;
    std::vector<std::string> res_tls_servers;
    __res_params res_params;
    std::vector<ResolverStats> res_stats;
    ASSERT_TRUE(
            GetResolverInfo(&res_servers, &res_domains, &res_tls_servers, &res_params, &res_stats));

    // Check the size of the stats and its contents.
    EXPECT_EQ(static_cast<size_t>(MAXNS), res_servers.size());
    EXPECT_EQ(static_cast<size_t>(MAXNS), res_tls_servers.size());
    EXPECT_EQ(static_cast<size_t>(MAXDNSRCH), res_domains.size());
    EXPECT_TRUE(std::equal(servers.begin(), servers.begin() + MAXNS, res_servers.begin()));
    EXPECT_TRUE(std::equal(servers.begin(), servers.begin() + MAXNS, res_tls_servers.begin()));
    EXPECT_TRUE(std::equal(domains.begin(), domains.begin() + MAXDNSRCH, res_domains.begin()));

    ASSERT_NO_FATAL_FAILURE(ShutdownDNSServers(&dns));
    ASSERT_NO_FATAL_FAILURE(shutdownTlsServers(&tls));
}

TEST_F(ResolverTest, ResolverStats) {
    const char* listen_addr1 = "127.0.0.4";
    const char* listen_addr2 = "127.0.0.5";
    const char* listen_addr3 = "127.0.0.6";
    const char* listen_srv = "53";
    const char* host_name = "hello.example.com.";

    // Set server 1 timeout.
    test::DNSResponder dns1(listen_addr1, listen_srv, 250, static_cast<ns_rcode>(-1));
    dns1.setResponseProbability(0.0);
    ASSERT_TRUE(dns1.startServer());

    // Set server 2 responding server failure.
    test::DNSResponder dns2(listen_addr2, listen_srv, 250, ns_rcode::ns_r_servfail);
    dns2.setResponseProbability(0.0);
    ASSERT_TRUE(dns2.startServer());

    // Set server 3 workable.
    test::DNSResponder dns3(listen_addr3, listen_srv, 250, ns_rcode::ns_r_servfail);
    dns3.addMapping(host_name, ns_type::ns_t_a, "1.2.3.4");
    ASSERT_TRUE(dns3.startServer());

    std::vector<std::string> servers = {listen_addr1, listen_addr2, listen_addr3};
    ASSERT_TRUE(SetResolversForNetwork(servers, mDefaultSearchDomains, mDefaultParams_Binder));

    dns3.clearQueries();
    addrinfo hints = {.ai_family = AF_INET, .ai_socktype = SOCK_DGRAM};
    ScopedAddrinfo result = safe_getaddrinfo("hello", nullptr, &hints);
    size_t found = GetNumQueries(dns3, host_name);
    EXPECT_LE(1U, found);
    std::string result_str = ToString(result);
    EXPECT_TRUE(result_str == "1.2.3.4") << ", result_str='" << result_str << "'";

    std::vector<std::string> res_servers;
    std::vector<std::string> res_domains;
    std::vector<std::string> res_tls_servers;
    __res_params res_params;
    std::vector<ResolverStats> res_stats;
    ASSERT_TRUE(
            GetResolverInfo(&res_servers, &res_domains, &res_tls_servers, &res_params, &res_stats));

    EXPECT_EQ(1, res_stats[0].timeouts);
    EXPECT_EQ(1, res_stats[1].errors);
    EXPECT_EQ(1, res_stats[2].successes);

    dns1.stopServer();
    dns2.stopServer();
    dns3.stopServer();
}

// Test what happens if the specified TLS server is nonexistent.
TEST_F(ResolverTest, GetHostByName_TlsMissing) {
    const char* listen_addr = "127.0.0.3";
    const char* listen_srv = "53";
    const char* host_name = "tlsmissing.example.com.";
    test::DNSResponder dns(listen_addr, listen_srv, 250, ns_rcode::ns_r_servfail);
    dns.addMapping(host_name, ns_type::ns_t_a, "1.2.3.3");
    ASSERT_TRUE(dns.startServer());
    std::vector<std::string> servers = { listen_addr };

    // There's nothing listening on this address, so validation will either fail or
    /// hang.  Either way, queries will continue to flow to the DNSResponder.
    ASSERT_TRUE(SetResolversWithTls(servers, mDefaultSearchDomains, mDefaultParams_Binder, "", {}));

    const hostent* result;

    result = gethostbyname("tlsmissing");
    ASSERT_FALSE(result == nullptr);
    EXPECT_EQ("1.2.3.3", ToString(result));

    // Clear TLS bit.
    ASSERT_TRUE(SetResolversForNetwork(servers, mDefaultSearchDomains,  mDefaultParams_Binder));
    dns.stopServer();
}

// Test what happens if the specified TLS server replies with garbage.
TEST_F(ResolverTest, GetHostByName_TlsBroken) {
    const char* listen_addr = "127.0.0.3";
    const char* listen_srv = "53";
    const char* host_name1 = "tlsbroken1.example.com.";
    const char* host_name2 = "tlsbroken2.example.com.";
    test::DNSResponder dns(listen_addr, listen_srv, 250, ns_rcode::ns_r_servfail);
    dns.addMapping(host_name1, ns_type::ns_t_a, "1.2.3.1");
    dns.addMapping(host_name2, ns_type::ns_t_a, "1.2.3.2");
    ASSERT_TRUE(dns.startServer());
    std::vector<std::string> servers = { listen_addr };

    // Bind the specified private DNS socket but don't respond to any client sockets yet.
    int s = socket(AF_INET, SOCK_STREAM | SOCK_CLOEXEC, IPPROTO_TCP);
    ASSERT_TRUE(s >= 0);
    struct sockaddr_in tlsServer = {
        .sin_family = AF_INET,
        .sin_port = htons(853),
    };
    ASSERT_TRUE(inet_pton(AF_INET, listen_addr, &tlsServer.sin_addr));
    ASSERT_TRUE(enableSockopt(s, SOL_SOCKET, SO_REUSEPORT).ok());
    ASSERT_TRUE(enableSockopt(s, SOL_SOCKET, SO_REUSEADDR).ok());
    ASSERT_FALSE(bind(s, reinterpret_cast<struct sockaddr*>(&tlsServer), sizeof(tlsServer)));
    ASSERT_FALSE(listen(s, 1));

    // Trigger TLS validation.
    ASSERT_TRUE(SetResolversWithTls(servers, mDefaultSearchDomains, mDefaultParams_Binder, "", {}));

    struct sockaddr_storage cliaddr;
    socklen_t sin_size = sizeof(cliaddr);
    int new_fd = accept4(s, reinterpret_cast<struct sockaddr *>(&cliaddr), &sin_size, SOCK_CLOEXEC);
    ASSERT_TRUE(new_fd > 0);

    // We've received the new file descriptor but not written to it or closed, so the
    // validation is still pending.  Queries should still flow correctly because the
    // server is not used until validation succeeds.
    const hostent* result;
    result = gethostbyname("tlsbroken1");
    ASSERT_FALSE(result == nullptr);
    EXPECT_EQ("1.2.3.1", ToString(result));

    // Now we cause the validation to fail.
    std::string garbage = "definitely not a valid TLS ServerHello";
    write(new_fd, garbage.data(), garbage.size());
    close(new_fd);

    // Validation failure shouldn't interfere with lookups, because lookups won't be sent
    // to the TLS server unless validation succeeds.
    result = gethostbyname("tlsbroken2");
    ASSERT_FALSE(result == nullptr);
    EXPECT_EQ("1.2.3.2", ToString(result));

    // Clear TLS bit.
    ASSERT_TRUE(SetResolversForNetwork(servers, mDefaultSearchDomains,  mDefaultParams_Binder));
    dns.stopServer();
    close(s);
}

TEST_F(ResolverTest, GetHostByName_Tls) {
    const char* listen_addr = "127.0.0.3";
    const char* listen_udp = "53";
    const char* listen_tls = "853";
    const char* host_name1 = "tls1.example.com.";
    const char* host_name2 = "tls2.example.com.";
    const char* host_name3 = "tls3.example.com.";
    test::DNSResponder dns(listen_addr, listen_udp, 250, ns_rcode::ns_r_servfail);
    dns.addMapping(host_name1, ns_type::ns_t_a, "1.2.3.1");
    dns.addMapping(host_name2, ns_type::ns_t_a, "1.2.3.2");
    dns.addMapping(host_name3, ns_type::ns_t_a, "1.2.3.3");
    ASSERT_TRUE(dns.startServer());
    std::vector<std::string> servers = { listen_addr };

    test::DnsTlsFrontend tls(listen_addr, listen_tls, listen_addr, listen_udp);
    ASSERT_TRUE(tls.startServer());
    ASSERT_TRUE(SetResolversWithTls(servers, mDefaultSearchDomains, mDefaultParams_Binder, "", {}));

    const hostent* result;

    // Wait for validation to complete.
    EXPECT_TRUE(tls.waitForQueries(1, 5000));

    result = gethostbyname("tls1");
    ASSERT_FALSE(result == nullptr);
    EXPECT_EQ("1.2.3.1", ToString(result));

    // Wait for query to get counted.
    EXPECT_TRUE(tls.waitForQueries(2, 5000));

    // Stop the TLS server.  Since we're in opportunistic mode, queries will
    // fall back to the locally-assigned (clear text) nameservers.
    tls.stopServer();

    dns.clearQueries();
    result = gethostbyname("tls2");
    EXPECT_FALSE(result == nullptr);
    EXPECT_EQ("1.2.3.2", ToString(result));
    const auto queries = dns.queries();
    EXPECT_EQ(1U, queries.size());
    EXPECT_EQ("tls2.example.com.", queries[0].first);
    EXPECT_EQ(ns_t_a, queries[0].second);

    // Reset the resolvers without enabling TLS.  Queries should still be routed
    // to the UDP endpoint.
    ASSERT_TRUE(SetResolversForNetwork(servers, mDefaultSearchDomains, mDefaultParams_Binder));

    result = gethostbyname("tls3");
    ASSERT_FALSE(result == nullptr);
    EXPECT_EQ("1.2.3.3", ToString(result));

    dns.stopServer();
}

TEST_F(ResolverTest, GetHostByName_TlsFingerprint) {
    const char* listen_addr = "127.0.0.3";
    const char* listen_udp = "53";
    const char* listen_tls = "853";
    test::DNSResponder dns(listen_addr, listen_udp, 250, ns_rcode::ns_r_servfail);
    ASSERT_TRUE(dns.startServer());
    for (int chain_length = 1; chain_length <= 3; ++chain_length) {
        std::string host_name = StringPrintf("tlsfingerprint%d.example.com.", chain_length);
        dns.addMapping(host_name, ns_type::ns_t_a, "1.2.3.1");
        std::vector<std::string> servers = { listen_addr };

        test::DnsTlsFrontend tls(listen_addr, listen_tls, listen_addr, listen_udp);
        tls.set_chain_length(chain_length);
        ASSERT_TRUE(tls.startServer());
        ASSERT_TRUE(SetResolversWithTls(servers, mDefaultSearchDomains, mDefaultParams_Binder, "",
                { base64Encode(tls.fingerprint()) }));

        const hostent* result;

        // Wait for validation to complete.
        EXPECT_TRUE(tls.waitForQueries(1, 5000));

        result = gethostbyname(StringPrintf("tlsfingerprint%d", chain_length).c_str());
        EXPECT_FALSE(result == nullptr);
        if (result) {
            EXPECT_EQ("1.2.3.1", ToString(result));

            // Wait for query to get counted.
            EXPECT_TRUE(tls.waitForQueries(2, 5000));
        }

        // Clear TLS bit to ensure revalidation.
        ASSERT_TRUE(SetResolversForNetwork(servers, mDefaultSearchDomains,  mDefaultParams_Binder));
        tls.stopServer();
    }
    dns.stopServer();
}

TEST_F(ResolverTest, GetHostByName_BadTlsFingerprint) {
    const char* listen_addr = "127.0.0.3";
    const char* listen_udp = "53";
    const char* listen_tls = "853";
    const char* host_name = "badtlsfingerprint.example.com.";
    test::DNSResponder dns(listen_addr, listen_udp, 250, ns_rcode::ns_r_servfail);
    dns.addMapping(host_name, ns_type::ns_t_a, "1.2.3.1");
    ASSERT_TRUE(dns.startServer());
    std::vector<std::string> servers = { listen_addr };

    test::DnsTlsFrontend tls(listen_addr, listen_tls, listen_addr, listen_udp);
    ASSERT_TRUE(tls.startServer());
    std::vector<uint8_t> bad_fingerprint = tls.fingerprint();
    bad_fingerprint[5] += 1;  // Corrupt the fingerprint.
    ASSERT_TRUE(SetResolversWithTls(servers, mDefaultSearchDomains, mDefaultParams_Binder, "",
            { base64Encode(bad_fingerprint) }));

    // The initial validation should fail at the fingerprint check before
    // issuing a query.
    EXPECT_FALSE(tls.waitForQueries(1, 500));

    // A fingerprint was provided and failed to match, so the query should fail.
    EXPECT_EQ(nullptr, gethostbyname("badtlsfingerprint"));

    // Clear TLS bit.
    ASSERT_TRUE(SetResolversForNetwork(servers, mDefaultSearchDomains,  mDefaultParams_Binder));
    tls.stopServer();
    dns.stopServer();
}

// Test that we can pass two different fingerprints, and connection succeeds as long as
// at least one of them matches the server.
TEST_F(ResolverTest, GetHostByName_TwoTlsFingerprints) {
    const char* listen_addr = "127.0.0.3";
    const char* listen_udp = "53";
    const char* listen_tls = "853";
    const char* host_name = "twotlsfingerprints.example.com.";
    test::DNSResponder dns(listen_addr, listen_udp, 250, ns_rcode::ns_r_servfail);
    dns.addMapping(host_name, ns_type::ns_t_a, "1.2.3.1");
    ASSERT_TRUE(dns.startServer());
    std::vector<std::string> servers = { listen_addr };

    test::DnsTlsFrontend tls(listen_addr, listen_tls, listen_addr, listen_udp);
    ASSERT_TRUE(tls.startServer());
    std::vector<uint8_t> bad_fingerprint = tls.fingerprint();
    bad_fingerprint[5] += 1;  // Corrupt the fingerprint.
    ASSERT_TRUE(SetResolversWithTls(servers, mDefaultSearchDomains, mDefaultParams_Binder, "",
            { base64Encode(bad_fingerprint), base64Encode(tls.fingerprint()) }));

    const hostent* result;

    // Wait for validation to complete.
    EXPECT_TRUE(tls.waitForQueries(1, 5000));

    result = gethostbyname("twotlsfingerprints");
    ASSERT_FALSE(result == nullptr);
    EXPECT_EQ("1.2.3.1", ToString(result));

    // Wait for query to get counted.
    EXPECT_TRUE(tls.waitForQueries(2, 5000));

    // Clear TLS bit.
    ASSERT_TRUE(SetResolversForNetwork(servers, mDefaultSearchDomains,  mDefaultParams_Binder));
    tls.stopServer();
    dns.stopServer();
}

TEST_F(ResolverTest, GetHostByName_TlsFingerprintGoesBad) {
    const char* listen_addr = "127.0.0.3";
    const char* listen_udp = "53";
    const char* listen_tls = "853";
    const char* host_name1 = "tlsfingerprintgoesbad1.example.com.";
    const char* host_name2 = "tlsfingerprintgoesbad2.example.com.";
    test::DNSResponder dns(listen_addr, listen_udp, 250, ns_rcode::ns_r_servfail);
    dns.addMapping(host_name1, ns_type::ns_t_a, "1.2.3.1");
    dns.addMapping(host_name2, ns_type::ns_t_a, "1.2.3.2");
    ASSERT_TRUE(dns.startServer());
    std::vector<std::string> servers = { listen_addr };

    test::DnsTlsFrontend tls(listen_addr, listen_tls, listen_addr, listen_udp);
    ASSERT_TRUE(tls.startServer());
    ASSERT_TRUE(SetResolversWithTls(servers, mDefaultSearchDomains, mDefaultParams_Binder, "",
            { base64Encode(tls.fingerprint()) }));

    const hostent* result;

    // Wait for validation to complete.
    EXPECT_TRUE(tls.waitForQueries(1, 5000));

    result = gethostbyname("tlsfingerprintgoesbad1");
    ASSERT_FALSE(result == nullptr);
    EXPECT_EQ("1.2.3.1", ToString(result));

    // Wait for query to get counted.
    EXPECT_TRUE(tls.waitForQueries(2, 5000));

    // Restart the TLS server.  This will generate a new certificate whose fingerprint
    // no longer matches the stored fingerprint.
    tls.stopServer();
    tls.startServer();

    result = gethostbyname("tlsfingerprintgoesbad2");
    ASSERT_TRUE(result == nullptr);
    EXPECT_EQ(HOST_NOT_FOUND, h_errno);

    // Clear TLS bit.
    ASSERT_TRUE(SetResolversForNetwork(servers, mDefaultSearchDomains,  mDefaultParams_Binder));
    tls.stopServer();
    dns.stopServer();
}

TEST_F(ResolverTest, GetHostByName_TlsFailover) {
    const char* listen_addr1 = "127.0.0.3";
    const char* listen_addr2 = "127.0.0.4";
    const char* listen_udp = "53";
    const char* listen_tls = "853";
    const char* host_name1 = "tlsfailover1.example.com.";
    const char* host_name2 = "tlsfailover2.example.com.";
    test::DNSResponder dns1(listen_addr1, listen_udp, 250, ns_rcode::ns_r_servfail);
    test::DNSResponder dns2(listen_addr2, listen_udp, 250, ns_rcode::ns_r_servfail);
    dns1.addMapping(host_name1, ns_type::ns_t_a, "1.2.3.1");
    dns1.addMapping(host_name2, ns_type::ns_t_a, "1.2.3.2");
    dns2.addMapping(host_name1, ns_type::ns_t_a, "1.2.3.3");
    dns2.addMapping(host_name2, ns_type::ns_t_a, "1.2.3.4");
    ASSERT_TRUE(dns1.startServer());
    ASSERT_TRUE(dns2.startServer());
    std::vector<std::string> servers = { listen_addr1, listen_addr2 };

    test::DnsTlsFrontend tls1(listen_addr1, listen_tls, listen_addr1, listen_udp);
    test::DnsTlsFrontend tls2(listen_addr2, listen_tls, listen_addr2, listen_udp);
    ASSERT_TRUE(tls1.startServer());
    ASSERT_TRUE(tls2.startServer());
    ASSERT_TRUE(SetResolversWithTls(servers, mDefaultSearchDomains, mDefaultParams_Binder, "",
            { base64Encode(tls1.fingerprint()), base64Encode(tls2.fingerprint()) }));

    const hostent* result;

    // Wait for validation to complete.
    EXPECT_TRUE(tls1.waitForQueries(1, 5000));
    EXPECT_TRUE(tls2.waitForQueries(1, 5000));

    result = gethostbyname("tlsfailover1");
    ASSERT_FALSE(result == nullptr);
    EXPECT_EQ("1.2.3.1", ToString(result));

    // Wait for query to get counted.
    EXPECT_TRUE(tls1.waitForQueries(2, 5000));
    // No new queries should have reached tls2.
    EXPECT_EQ(1, tls2.queries());

    // Stop tls1.  Subsequent queries should attempt to reach tls1, fail, and retry to tls2.
    tls1.stopServer();

    result = gethostbyname("tlsfailover2");
    EXPECT_EQ("1.2.3.4", ToString(result));

    // Wait for query to get counted.
    EXPECT_TRUE(tls2.waitForQueries(2, 5000));

    // No additional queries should have reached the insecure servers.
    EXPECT_EQ(2U, dns1.queries().size());
    EXPECT_EQ(2U, dns2.queries().size());

    // Clear TLS bit.
    ASSERT_TRUE(SetResolversForNetwork(servers, mDefaultSearchDomains,  mDefaultParams_Binder));
    tls2.stopServer();
    dns1.stopServer();
    dns2.stopServer();
}

TEST_F(ResolverTest, GetHostByName_BadTlsName) {
    const char* listen_addr = "127.0.0.3";
    const char* listen_udp = "53";
    const char* listen_tls = "853";
    const char* host_name = "badtlsname.example.com.";
    test::DNSResponder dns(listen_addr, listen_udp, 250, ns_rcode::ns_r_servfail);
    dns.addMapping(host_name, ns_type::ns_t_a, "1.2.3.1");
    ASSERT_TRUE(dns.startServer());
    std::vector<std::string> servers = { listen_addr };

    test::DnsTlsFrontend tls(listen_addr, listen_tls, listen_addr, listen_udp);
    ASSERT_TRUE(tls.startServer());
    ASSERT_TRUE(SetResolversWithTls(servers, mDefaultSearchDomains, mDefaultParams_Binder,
            "www.example.com", {}));

    // The TLS server's certificate doesn't chain to a known CA, and a nonempty name was specified,
    // so the client should fail the TLS handshake before ever issuing a query.
    EXPECT_FALSE(tls.waitForQueries(1, 500));

    // The query should fail hard, because a name was specified.
    EXPECT_EQ(nullptr, gethostbyname("badtlsname"));

    // Clear TLS bit.
    ASSERT_TRUE(SetResolversForNetwork(servers, mDefaultSearchDomains,  mDefaultParams_Binder));
    tls.stopServer();
    dns.stopServer();
}

TEST_F(ResolverTest, GetAddrInfo_Tls) {
    const char* listen_addr = "127.0.0.3";
    const char* listen_udp = "53";
    const char* listen_tls = "853";
    const char* host_name = "addrinfotls.example.com.";
    test::DNSResponder dns(listen_addr, listen_udp, 250, ns_rcode::ns_r_servfail);
    dns.addMapping(host_name, ns_type::ns_t_a, "1.2.3.4");
    dns.addMapping(host_name, ns_type::ns_t_aaaa, "::1.2.3.4");
    ASSERT_TRUE(dns.startServer());
    std::vector<std::string> servers = { listen_addr };

    test::DnsTlsFrontend tls(listen_addr, listen_tls, listen_addr, listen_udp);
    ASSERT_TRUE(tls.startServer());
    ASSERT_TRUE(SetResolversWithTls(servers, mDefaultSearchDomains, mDefaultParams_Binder, "",
            { base64Encode(tls.fingerprint()) }));

    // Wait for validation to complete.
    EXPECT_TRUE(tls.waitForQueries(1, 5000));

    dns.clearQueries();
    ScopedAddrinfo result = safe_getaddrinfo("addrinfotls", nullptr, nullptr);
    EXPECT_TRUE(result != nullptr);
    size_t found = GetNumQueries(dns, host_name);
    EXPECT_LE(1U, found);
    // Could be A or AAAA
    std::string result_str = ToString(result);
    EXPECT_TRUE(result_str == "1.2.3.4" || result_str == "::1.2.3.4")
        << ", result_str='" << result_str << "'";
    // Wait for both A and AAAA queries to get counted.
    EXPECT_TRUE(tls.waitForQueries(3, 5000));

    // Clear TLS bit.
    ASSERT_TRUE(SetResolversForNetwork(servers, mDefaultSearchDomains,  mDefaultParams_Binder));
    tls.stopServer();
    dns.stopServer();
}

TEST_F(ResolverTest, TlsBypass) {
    const char OFF[] = "off";
    const char OPPORTUNISTIC[] = "opportunistic";
    const char STRICT[] = "strict";

    const char GETHOSTBYNAME[] = "gethostbyname";
    const char GETADDRINFO[] = "getaddrinfo";
    const char GETADDRINFOFORNET[] = "getaddrinfofornet";

    const unsigned BYPASS_NETID = NETID_USE_LOCAL_NAMESERVERS | TEST_NETID;

    const std::vector<uint8_t> NOOP_FINGERPRINT(SHA256_SIZE, 0U);

    const char ADDR4[] = "192.0.2.1";
    const char ADDR6[] = "2001:db8::1";

    const char cleartext_addr[] = "127.0.0.53";
    const char cleartext_port[] = "53";
    const char tls_port[] = "853";
    const std::vector<std::string> servers = { cleartext_addr };

    test::DNSResponder dns(cleartext_addr, cleartext_port, 250, ns_rcode::ns_r_servfail);
    ASSERT_TRUE(dns.startServer());

    test::DnsTlsFrontend tls(cleartext_addr, tls_port, cleartext_addr, cleartext_port);

    struct TestConfig {
        const std::string mode;
        const bool withWorkingTLS;
        const std::string method;

        std::string asHostName() const {
            return StringPrintf("%s.%s.%s.",
                                mode.c_str(),
                                withWorkingTLS ? "tlsOn" : "tlsOff",
                                method.c_str());
        }
    } testConfigs[]{
        {OFF,           false, GETHOSTBYNAME},
        {OPPORTUNISTIC, false, GETHOSTBYNAME},
        {STRICT,        false, GETHOSTBYNAME},
        {OFF,           true,  GETHOSTBYNAME},
        {OPPORTUNISTIC, true,  GETHOSTBYNAME},
        {STRICT,        true,  GETHOSTBYNAME},
        {OFF,           false, GETADDRINFO},
        {OPPORTUNISTIC, false, GETADDRINFO},
        {STRICT,        false, GETADDRINFO},
        {OFF,           true,  GETADDRINFO},
        {OPPORTUNISTIC, true,  GETADDRINFO},
        {STRICT,        true,  GETADDRINFO},
        {OFF,           false, GETADDRINFOFORNET},
        {OPPORTUNISTIC, false, GETADDRINFOFORNET},
        {STRICT,        false, GETADDRINFOFORNET},
        {OFF,           true,  GETADDRINFOFORNET},
        {OPPORTUNISTIC, true,  GETADDRINFOFORNET},
        {STRICT,        true,  GETADDRINFOFORNET},
    };

    for (const auto& config : testConfigs) {
        const std::string testHostName = config.asHostName();
        SCOPED_TRACE(testHostName);

        // Don't tempt test bugs due to caching.
        const char* host_name = testHostName.c_str();
        dns.addMapping(host_name, ns_type::ns_t_a, ADDR4);
        dns.addMapping(host_name, ns_type::ns_t_aaaa, ADDR6);

        if (config.withWorkingTLS) ASSERT_TRUE(tls.startServer());

        if (config.mode == OFF) {
            ASSERT_TRUE(SetResolversForNetwork(
                    servers, mDefaultSearchDomains,  mDefaultParams_Binder));
        } else if (config.mode == OPPORTUNISTIC) {
            ASSERT_TRUE(SetResolversWithTls(
                    servers, mDefaultSearchDomains, mDefaultParams_Binder, "", {}));
            // Wait for validation to complete.
            if (config.withWorkingTLS) EXPECT_TRUE(tls.waitForQueries(1, 5000));
        } else if (config.mode == STRICT) {
            // We use the existence of fingerprints to trigger strict mode,
            // rather than hostname validation.
            const auto& fingerprint =
                    (config.withWorkingTLS) ? tls.fingerprint() : NOOP_FINGERPRINT;
            ASSERT_TRUE(SetResolversWithTls(
                    servers, mDefaultSearchDomains, mDefaultParams_Binder, "",
                    { base64Encode(fingerprint) }));
            // Wait for validation to complete.
            if (config.withWorkingTLS) EXPECT_TRUE(tls.waitForQueries(1, 5000));
        } else {
            FAIL() << "Unsupported Private DNS mode: " << config.mode;
        }

        const int tlsQueriesBefore = tls.queries();

        const hostent* h_result = nullptr;
        ScopedAddrinfo ai_result;

        if (config.method == GETHOSTBYNAME) {
            ASSERT_EQ(0, setNetworkForResolv(BYPASS_NETID));
            h_result = gethostbyname(host_name);

            EXPECT_EQ(1U, GetNumQueriesForType(dns, ns_type::ns_t_a, host_name));
            ASSERT_FALSE(h_result == nullptr);
            ASSERT_EQ(4, h_result->h_length);
            ASSERT_FALSE(h_result->h_addr_list[0] == nullptr);
            EXPECT_EQ(ADDR4, ToString(h_result));
            EXPECT_TRUE(h_result->h_addr_list[1] == nullptr);
        } else if (config.method == GETADDRINFO) {
            ASSERT_EQ(0, setNetworkForResolv(BYPASS_NETID));
            ai_result = safe_getaddrinfo(host_name, nullptr, nullptr);
            EXPECT_TRUE(ai_result != nullptr);

            EXPECT_LE(1U, GetNumQueries(dns, host_name));
            // Could be A or AAAA
            const std::string result_str = ToString(ai_result);
            EXPECT_TRUE(result_str == ADDR4 || result_str == ADDR6)
                << ", result_str='" << result_str << "'";
        } else if (config.method == GETADDRINFOFORNET) {
            addrinfo* raw_ai_result = nullptr;
            EXPECT_EQ(0, android_getaddrinfofornet(host_name, /*servname=*/nullptr,
                                                   /*hints=*/nullptr, BYPASS_NETID, MARK_UNSET,
                                                   &raw_ai_result));
            ai_result.reset(raw_ai_result);

            EXPECT_LE(1U, GetNumQueries(dns, host_name));
            // Could be A or AAAA
            const std::string result_str = ToString(ai_result);
            EXPECT_TRUE(result_str == ADDR4 || result_str == ADDR6)
                << ", result_str='" << result_str << "'";
        } else {
            FAIL() << "Unsupported query method: " << config.method;
        }

        const int tlsQueriesAfter = tls.queries();
        EXPECT_EQ(0, tlsQueriesAfter - tlsQueriesBefore);

        // Clear per-process resolv netid.
        ASSERT_EQ(0, setNetworkForResolv(NETID_UNSET));
        tls.stopServer();
        dns.clearQueries();
    }

    dns.stopServer();
}

TEST_F(ResolverTest, StrictMode_NoTlsServers) {
    const std::vector<uint8_t> NOOP_FINGERPRINT(SHA256_SIZE, 0U);
    const char cleartext_addr[] = "127.0.0.53";
    const char cleartext_port[] = "53";
    const std::vector<std::string> servers = { cleartext_addr };

    test::DNSResponder dns(cleartext_addr, cleartext_port, 250, ns_rcode::ns_r_servfail);
    const char* host_name = "strictmode.notlsips.example.com.";
    dns.addMapping(host_name, ns_type::ns_t_a, "1.2.3.4");
    dns.addMapping(host_name, ns_type::ns_t_aaaa, "::1.2.3.4");
    ASSERT_TRUE(dns.startServer());

    ASSERT_TRUE(SetResolversWithTls(
            servers, mDefaultSearchDomains, mDefaultParams_Binder,
            {}, "", { base64Encode(NOOP_FINGERPRINT) }));

    addrinfo* ai_result = nullptr;
    EXPECT_NE(0, getaddrinfo(host_name, nullptr, nullptr, &ai_result));
    EXPECT_EQ(0U, GetNumQueries(dns, host_name));
}

namespace {

int getAsyncResponse(int fd, int* rcode, u_char* buf, int bufLen) {
    struct pollfd wait_fd[1];
    wait_fd[0].fd = fd;
    wait_fd[0].events = POLLIN;
    short revents;
    int ret;

    ret = poll(wait_fd, 1, -1);
    revents = wait_fd[0].revents;
    if (revents & POLLIN) {
        int n = resNetworkResult(fd, rcode, buf, bufLen);
        return n;
    }
    return -1;
}

std::string toString(u_char* buf, int bufLen, int ipType) {
    ns_msg handle;
    int ancount, n = 0;
    ns_rr rr;

    if (ns_initparse((const uint8_t*) buf, bufLen, &handle) >= 0) {
        ancount = ns_msg_count(handle, ns_s_an);
        if (ns_parserr(&handle, ns_s_an, n, &rr) == 0) {
            const u_char* rdata = ns_rr_rdata(rr);
            char buffer[INET6_ADDRSTRLEN];
            if (inet_ntop(ipType, (const char*) rdata, buffer, sizeof(buffer))) {
                return buffer;
            }
        }
    }
    return "";
}

int dns_open_proxy() {
    int s = socket(AF_UNIX, SOCK_STREAM | SOCK_CLOEXEC, 0);
    if (s == -1) {
        return -1;
    }
    const int one = 1;
    setsockopt(s, SOL_SOCKET, SO_REUSEADDR, &one, sizeof(one));

    static const struct sockaddr_un proxy_addr = {
            .sun_family = AF_UNIX,
            .sun_path = "/dev/socket/dnsproxyd",
    };

    if (TEMP_FAILURE_RETRY(connect(s, (const struct sockaddr*) &proxy_addr, sizeof(proxy_addr))) !=
        0) {
        close(s);
        return -1;
    }

    return s;
}

}  // namespace

TEST_F(ResolverTest, Async_NormalQueryV4V6) {
    const char listen_addr[] = "127.0.0.4";
    const char listen_srv[] = "53";
    const char host_name[] = "howdy.example.com.";
    test::DNSResponder dns(listen_addr, listen_srv, 250, ns_rcode::ns_r_servfail);
    dns.addMapping(host_name, ns_type::ns_t_a, "1.2.3.4");
    dns.addMapping(host_name, ns_type::ns_t_aaaa, "::1.2.3.4");
    ASSERT_TRUE(dns.startServer());
    std::vector<std::string> servers = {listen_addr};
    ASSERT_TRUE(SetResolversForNetwork(servers, mDefaultSearchDomains, mDefaultParams_Binder));
    dns.clearQueries();

    int fd1 = resNetworkQuery(TEST_NETID, "howdy.example.com", 1, 1);   // Type A       1
    int fd2 = resNetworkQuery(TEST_NETID, "howdy.example.com", 1, 28);  // Type AAAA    28
    EXPECT_TRUE(fd1 != -1);
    EXPECT_TRUE(fd2 != -1);

    u_char buf[MAXPACKET] = {};
    int rcode;
    int res = getAsyncResponse(fd2, &rcode, buf, MAXPACKET);
    EXPECT_GT(res, 0);
    EXPECT_EQ("::1.2.3.4", toString(buf, res, AF_INET6));

    res = getAsyncResponse(fd1, &rcode, buf, MAXPACKET);
    EXPECT_GT(res, 0);
    EXPECT_EQ("1.2.3.4", toString(buf, res, AF_INET));

    EXPECT_EQ(2U, GetNumQueries(dns, host_name));

    // Re-query verify cache works
    fd1 = resNetworkQuery(TEST_NETID, "howdy.example.com", 1, 1);   // Type A       1
    fd2 = resNetworkQuery(TEST_NETID, "howdy.example.com", 1, 28);  // Type AAAA    28

    EXPECT_TRUE(fd1 != -1);
    EXPECT_TRUE(fd2 != -1);

    res = getAsyncResponse(fd2, &rcode, buf, MAXPACKET);
    EXPECT_GT(res, 0);
    EXPECT_EQ("::1.2.3.4", toString(buf, res, AF_INET6));

    res = getAsyncResponse(fd1, &rcode, buf, MAXPACKET);
    EXPECT_GT(res, 0);
    EXPECT_EQ("1.2.3.4", toString(buf, res, AF_INET));

    EXPECT_EQ(2U, GetNumQueries(dns, host_name));
}

TEST_F(ResolverTest, Async_BadQuery) {
    const char listen_addr[] = "127.0.0.4";
    const char listen_srv[] = "53";
    const char host_name[] = "howdy.example.com.";
    test::DNSResponder dns(listen_addr, listen_srv, 250, ns_rcode::ns_r_servfail);
    dns.addMapping(host_name, ns_type::ns_t_a, "1.2.3.4");
    dns.addMapping(host_name, ns_type::ns_t_aaaa, "::1.2.3.4");
    ASSERT_TRUE(dns.startServer());
    std::vector<std::string> servers = {listen_addr};
    ASSERT_TRUE(SetResolversForNetwork(servers, mDefaultSearchDomains, mDefaultParams_Binder));
    dns.clearQueries();

    static struct {
        int fd;
        const char* dname;
        const int queryType;
        const int expectRcode;
    } kTestData[] = {
            {-1, "", T_AAAA, 0},
            {-1, "as65ass46", T_AAAA, 0},
            {-1, "454564564564", T_AAAA, 0},
            {-1, "h645235", T_A, 0},
            {-1, "www.google.com", T_A, 0},
    };

    for (auto& td : kTestData) {
        SCOPED_TRACE(td.dname);
        td.fd = resNetworkQuery(TEST_NETID, td.dname, 1, td.queryType);
        EXPECT_TRUE(td.fd != -1);
    }

    // dns_responder return empty resp(packet only contains query part) with no error currently
    for (const auto& td : kTestData) {
        u_char buf[MAXPACKET] = {};
        int rcode;
        SCOPED_TRACE(td.dname);
        int res = getAsyncResponse(td.fd, &rcode, buf, MAXPACKET);
        EXPECT_GT(res, 0);
        EXPECT_EQ(rcode, td.expectRcode);
    }
}

TEST_F(ResolverTest, Async_EmptyAnswer) {
    const char listen_addr[] = "127.0.0.4";
    const char listen_srv[] = "53";
    const char host_name[] = "howdy.example.com.";
    test::DNSResponder dns(listen_addr, listen_srv, 250, static_cast<ns_rcode>(-1));
    dns.addMapping(host_name, ns_type::ns_t_a, "1.2.3.4");
    dns.addMapping(host_name, ns_type::ns_t_aaaa, "::1.2.3.4");
    ASSERT_TRUE(dns.startServer());
    std::vector<std::string> servers = {listen_addr};
    ASSERT_TRUE(SetResolversForNetwork(servers, mDefaultSearchDomains, mDefaultParams_Binder));
    dns.clearQueries();

    // TODO: Disable retry to make this test explicit.
    auto& cv = dns.getCv();
    auto& cvMutex = dns.getCvMutex();
    int fd1;
    // Wait on the condition variable to ensure that the DNS server has handled our first query.
    {
        std::unique_lock lk(cvMutex);
        // A 1  AAAA 28
        fd1 = resNetworkQuery(TEST_NETID, "howdy.example.com", 1, 28);
        EXPECT_TRUE(fd1 != -1);
        EXPECT_EQ(std::cv_status::no_timeout, cv.wait_for(lk, std::chrono::seconds(1)));
    }

    dns.setResponseProbability(0.0);

    int fd2 = resNetworkQuery(TEST_NETID, "howdy.example.com", 1, 1);
    EXPECT_TRUE(fd2 != -1);

    int fd3 = resNetworkQuery(TEST_NETID, "howdy.example.com", 1, 1);
    EXPECT_TRUE(fd3 != -1);

    uint8_t buf[MAXPACKET] = {};
    int rcode;

    // expect no response
    int res = getAsyncResponse(fd3, &rcode, buf, MAXPACKET);
    EXPECT_EQ(-ETIMEDOUT, res);

    // expect no response
    memset(buf, 0, MAXPACKET);
    res = getAsyncResponse(fd2, &rcode, buf, MAXPACKET);
    EXPECT_EQ(-ETIMEDOUT, res);

    dns.setResponseProbability(1.0);

    int fd4 = resNetworkQuery(TEST_NETID, "howdy.example.com", 1, 1);
    EXPECT_TRUE(fd4 != -1);

    memset(buf, 0, MAXPACKET);
    res = getAsyncResponse(fd4, &rcode, buf, MAXPACKET);
    EXPECT_GT(res, 0);
    EXPECT_EQ("1.2.3.4", toString(buf, res, AF_INET));

    memset(buf, 0, MAXPACKET);
    res = getAsyncResponse(fd1, &rcode, buf, MAXPACKET);
    EXPECT_GT(res, 0);
    EXPECT_EQ("::1.2.3.4", toString(buf, res, AF_INET6));
}

TEST_F(ResolverTest, Async_MalformedQuery) {
    const char listen_addr[] = "127.0.0.4";
    const char listen_srv[] = "53";
    const char host_name[] = "howdy.example.com.";
    test::DNSResponder dns(listen_addr, listen_srv, 250, ns_rcode::ns_r_servfail);
    dns.addMapping(host_name, ns_type::ns_t_a, "1.2.3.4");
    dns.addMapping(host_name, ns_type::ns_t_aaaa, "::1.2.3.4");
    ASSERT_TRUE(dns.startServer());
    std::vector<std::string> servers = {listen_addr};
    ASSERT_TRUE(SetResolversForNetwork(servers, mDefaultSearchDomains, mDefaultParams_Binder));
    dns.clearQueries();

    int fd = dns_open_proxy();
    EXPECT_TRUE(fd > 0);

    const std::string badMsg = "16-52512#";
    static struct {
        const std::string cmd;
        const int expectErr;
    } kTestData[] = {
            // Less arguement
            {"resnsend " + badMsg + '\0', -EINVAL},
            // Bad netId
            {"resnsend " + badMsg + " badnetId" + '\0', -EINVAL},
            // Bad raw data
            {"resnsend " + badMsg + " " + std::to_string(TEST_NETID) + '\0', -EILSEQ},
    };

    for (unsigned int i = 0; i < std::size(kTestData); i++) {
        auto& td = kTestData[i];
        SCOPED_TRACE(td.cmd);
        ssize_t rc = TEMP_FAILURE_RETRY(write(fd, td.cmd.c_str(), td.cmd.size()));
        EXPECT_EQ(rc, static_cast<ssize_t>(td.cmd.size()));

        int32_t tmp;
        rc = TEMP_FAILURE_RETRY(read(fd, &tmp, sizeof(tmp)));
        EXPECT_TRUE(rc > 0);
        EXPECT_EQ(static_cast<int>(ntohl(tmp)), td.expectErr);
    }
    // Normal query with answer buffer
    // This is raw data of query "howdy.example.com" type 1 class 1
    std::string query = "81sBAAABAAAAAAAABWhvd2R5B2V4YW1wbGUDY29tAAABAAE=";
    std::string cmd = "resnsend " + query + " " + std::to_string(TEST_NETID) + '\0';
    ssize_t rc = TEMP_FAILURE_RETRY(write(fd, cmd.c_str(), cmd.size()));
    EXPECT_EQ(rc, static_cast<ssize_t>(cmd.size()));

    u_char smallBuf[1] = {};
    int rcode;
    rc = getAsyncResponse(fd, &rcode, smallBuf, 1);
    EXPECT_EQ(rc, -EMSGSIZE);

    // Do the normal test with large buffer again
    fd = dns_open_proxy();
    EXPECT_TRUE(fd > 0);
    rc = TEMP_FAILURE_RETRY(write(fd, cmd.c_str(), cmd.size()));
    EXPECT_EQ(rc, static_cast<ssize_t>(cmd.size()));
    u_char buf[MAXPACKET] = {};
    rc = getAsyncResponse(fd, &rcode, buf, MAXPACKET);
    EXPECT_EQ("1.2.3.4", toString(buf, rc, AF_INET));
}

// This test checks that the resolver should not generate the request containing OPT RR when using
// cleartext DNS. If we query the DNS server not supporting EDNS0 and it reponds with FORMERR, we
// will fallback to no EDNS0 and try again. If the server does no response, we won't retry so that
// we get no answer.
TEST_F(ResolverTest, BrokenEdns) {
    typedef test::DNSResponder::Edns Edns;
    enum ExpectResult { EXPECT_FAILURE, EXPECT_SUCCESS };

    const char OFF[] = "off";
    const char OPPORTUNISTIC_UDP[] = "opportunistic_udp";
    const char OPPORTUNISTIC_TLS[] = "opportunistic_tls";
    const char STRICT[] = "strict";
    const char GETHOSTBYNAME[] = "gethostbyname";
    const char GETADDRINFO[] = "getaddrinfo";
    const std::vector<uint8_t> NOOP_FINGERPRINT(SHA256_SIZE, 0U);
    const char ADDR4[] = "192.0.2.1";
    const char CLEARTEXT_ADDR[] = "127.0.0.53";
    const char CLEARTEXT_PORT[] = "53";
    const char TLS_PORT[] = "853";
    const std::vector<std::string> servers = { CLEARTEXT_ADDR };

    test::DNSResponder dns(CLEARTEXT_ADDR, CLEARTEXT_PORT, 250, ns_rcode::ns_r_servfail);
    ASSERT_TRUE(dns.startServer());

    test::DnsTlsFrontend tls(CLEARTEXT_ADDR, TLS_PORT, CLEARTEXT_ADDR, CLEARTEXT_PORT);

    static const struct TestConfig {
        std::string mode;
        std::string method;
        Edns edns;
        ExpectResult expectResult;

        std::string asHostName() const {
            const char* ednsString;
            switch (edns) {
                case Edns::ON:
                    ednsString = "ednsOn";
                    break;
                case Edns::FORMERR:
                    ednsString = "ednsFormerr";
                    break;
                case Edns::DROP:
                    ednsString = "ednsDrop";
                    break;
                default:
                    ednsString = "";
                    break;
            }
            return StringPrintf("%s.%s.%s.", mode.c_str(), method.c_str(), ednsString);
        }
    } testConfigs[] = {
            // In OPPORTUNISTIC_TLS, we get no answer if the DNS server supports TLS but not EDNS0.
            // Could such server exist? if so, we might need to fallback to query cleartext DNS.
            // Another thing is that {OPPORTUNISTIC_TLS, Edns::DROP} and {STRICT, Edns::DROP} are
            // commented out since TLS timeout is not configurable.
            // TODO: Uncomment them after TLS timeout is configurable.
            {OFF,               GETHOSTBYNAME, Edns::ON,      EXPECT_SUCCESS},
            {OPPORTUNISTIC_UDP, GETHOSTBYNAME, Edns::ON,      EXPECT_SUCCESS},
            {OPPORTUNISTIC_TLS, GETHOSTBYNAME, Edns::ON,      EXPECT_SUCCESS},
            {STRICT,            GETHOSTBYNAME, Edns::ON,      EXPECT_SUCCESS},
            {OFF,               GETHOSTBYNAME, Edns::FORMERR, EXPECT_SUCCESS},
            {OPPORTUNISTIC_UDP, GETHOSTBYNAME, Edns::FORMERR, EXPECT_SUCCESS},
            {OPPORTUNISTIC_TLS, GETHOSTBYNAME, Edns::FORMERR, EXPECT_FAILURE},
            {STRICT,            GETHOSTBYNAME, Edns::FORMERR, EXPECT_FAILURE},
            {OFF,               GETHOSTBYNAME, Edns::DROP,    EXPECT_SUCCESS},
            {OPPORTUNISTIC_UDP, GETHOSTBYNAME, Edns::DROP,    EXPECT_SUCCESS},
            //{OPPORTUNISTIC_TLS, GETHOSTBYNAME, Edns::DROP,    EXPECT_FAILURE},
            //{STRICT,            GETHOSTBYNAME, Edns::DROP,    EXPECT_FAILURE},
            {OFF,               GETADDRINFO,   Edns::ON,      EXPECT_SUCCESS},
            {OPPORTUNISTIC_UDP, GETADDRINFO,   Edns::ON,      EXPECT_SUCCESS},
            {OPPORTUNISTIC_TLS, GETADDRINFO,   Edns::ON,      EXPECT_SUCCESS},
            {STRICT,            GETADDRINFO,   Edns::ON,      EXPECT_SUCCESS},
            {OFF,               GETADDRINFO,   Edns::FORMERR, EXPECT_SUCCESS},
            {OPPORTUNISTIC_UDP, GETADDRINFO,   Edns::FORMERR, EXPECT_SUCCESS},
            {OPPORTUNISTIC_TLS, GETADDRINFO,   Edns::FORMERR, EXPECT_FAILURE},
            {STRICT,            GETADDRINFO,   Edns::FORMERR, EXPECT_FAILURE},
            {OFF,               GETADDRINFO,   Edns::DROP,    EXPECT_SUCCESS},
            {OPPORTUNISTIC_UDP, GETADDRINFO,   Edns::DROP,    EXPECT_SUCCESS},
            //{OPPORTUNISTIC_TLS, GETADDRINFO,   Edns::DROP,   EXPECT_FAILURE},
            //{STRICT,            GETADDRINFO,   Edns::DROP,   EXPECT_FAILURE},
    };

    for (const auto& config : testConfigs) {
        const std::string testHostName = config.asHostName();
        SCOPED_TRACE(testHostName);

        const char* host_name = testHostName.c_str();
        dns.addMapping(host_name, ns_type::ns_t_a, ADDR4);
        dns.setEdns(config.edns);

        if (config.mode == OFF) {
            ASSERT_TRUE(
                    SetResolversForNetwork(servers, mDefaultSearchDomains, mDefaultParams_Binder));
        } else if (config.mode == OPPORTUNISTIC_UDP) {
            ASSERT_TRUE(SetResolversWithTls(servers, mDefaultSearchDomains, mDefaultParams_Binder,
                                            "", {}));
        } else if (config.mode == OPPORTUNISTIC_TLS) {
            ASSERT_TRUE(tls.startServer());
            ASSERT_TRUE(SetResolversWithTls(servers, mDefaultSearchDomains, mDefaultParams_Binder,
                                            "", {}));
            // Wait for validation to complete.
            EXPECT_TRUE(tls.waitForQueries(1, 5000));
        } else if (config.mode == STRICT) {
            ASSERT_TRUE(tls.startServer());
            ASSERT_TRUE(SetResolversWithTls(servers, mDefaultSearchDomains, mDefaultParams_Binder,
                                            "", {base64Encode(tls.fingerprint())}));
            // Wait for validation to complete.
            EXPECT_TRUE(tls.waitForQueries(1, 5000));
        }

        if (config.method == GETHOSTBYNAME) {
            const hostent* h_result = gethostbyname(host_name);
            if (config.expectResult == EXPECT_SUCCESS) {
                EXPECT_LE(1U, GetNumQueries(dns, host_name));
                ASSERT_TRUE(h_result != nullptr);
                ASSERT_EQ(4, h_result->h_length);
                ASSERT_FALSE(h_result->h_addr_list[0] == nullptr);
                EXPECT_EQ(ADDR4, ToString(h_result));
                EXPECT_TRUE(h_result->h_addr_list[1] == nullptr);
            } else {
                EXPECT_EQ(0U, GetNumQueriesForType(dns, ns_type::ns_t_a, host_name));
                ASSERT_TRUE(h_result == nullptr);
                ASSERT_EQ(HOST_NOT_FOUND, h_errno);
            }
        } else if (config.method == GETADDRINFO) {
            ScopedAddrinfo ai_result;
            addrinfo hints = {.ai_family = AF_INET, .ai_socktype = SOCK_DGRAM};
            ai_result = safe_getaddrinfo(host_name, nullptr, &hints);
            if (config.expectResult == EXPECT_SUCCESS) {
                EXPECT_TRUE(ai_result != nullptr);
                EXPECT_EQ(1U, GetNumQueries(dns, host_name));
                const std::string result_str = ToString(ai_result);
                EXPECT_EQ(ADDR4, result_str);
            } else {
                EXPECT_TRUE(ai_result == nullptr);
                EXPECT_EQ(0U, GetNumQueries(dns, host_name));
            }
        } else {
            FAIL() << "Unsupported query method: " << config.method;
        }

        tls.stopServer();
        dns.clearQueries();
    }

    dns.stopServer();
}

TEST_F(ResolverTest, GetAddrInfo_Dns64Synthesize) {
    constexpr char listen_addr[] = "::1";
    constexpr char listen_addr2[] = "127.0.0.5";
    constexpr char listen_srv[] = "53";
    constexpr char dns64_name[] = "ipv4only.arpa.";
    constexpr char host_name[] = "v4only.example.com.";

    test::DNSResponder dns(listen_addr, listen_srv, 250, ns_rcode::ns_r_servfail);
    dns.addMapping(dns64_name, ns_type::ns_t_aaaa, "64:ff9b::192.0.0.170");
    dns.addMapping(host_name, ns_type::ns_t_a, "1.2.3.4");
    ASSERT_TRUE(dns.startServer());

    test::DNSResponder dns2(listen_addr2, listen_srv, 250, ns_rcode::ns_r_servfail);
    dns2.addMapping(dns64_name, ns_type::ns_t_aaaa, "64:ff9b::192.0.0.170");
    ASSERT_TRUE(dns2.startServer());

    std::vector<std::string> servers = {listen_addr};
    ASSERT_TRUE(SetResolversForNetwork(servers, mDefaultSearchDomains, mDefaultParams_Binder));
    dns.clearQueries();

    // Wait for detecting prefix to complete.
    EXPECT_TRUE(WaitForPrefix64Detected(TEST_NETID, 1000));

    // hints are necessary in order to let netd know which type of addresses the caller is
    // interested in.
    addrinfo hints;
    memset(&hints, 0, sizeof(hints));
    hints.ai_family = AF_UNSPEC;
    ScopedAddrinfo result = safe_getaddrinfo("v4only", nullptr, &hints);
    EXPECT_TRUE(result != nullptr);
    EXPECT_LE(1U, GetNumQueries(dns, host_name));

    std::string result_str = ToString(result);
    EXPECT_EQ(result_str, "64:ff9b::102:304");

    // Let's test the case when there's an IPv4 resolver.
    servers = {listen_addr, listen_addr2};
    ASSERT_TRUE(SetResolversForNetwork(servers, mDefaultSearchDomains, mDefaultParams_Binder));
    dns.clearQueries();
    dns2.clearQueries();

    // Netd doesn't detect prefix because there has an IPv4 resolver but all IPv6 resolvers.
    EXPECT_FALSE(WaitForPrefix64Detected(TEST_NETID, 1000));

    result = safe_getaddrinfo("v4only", nullptr, &hints);
    EXPECT_TRUE(result != nullptr);
    EXPECT_LE(1U, GetNumQueries(dns, host_name));

    result_str = ToString(result);
    EXPECT_EQ(result_str, "1.2.3.4");
}

// blocked by aosp/816674 which causes wrong error code EAI_FAIL (4) but EAI_NODATA (7).
// TODO: fix aosp/816674 and add testcases GetAddrInfo_Dns64QuerySpecified back.
/*
TEST_F(ResolverTest, GetAddrInfo_Dns64QuerySpecified) {
    constexpr char listen_addr[] = "::1";
    constexpr char listen_srv[] = "53";
    constexpr char dns64_name[] = "ipv4only.arpa.";
    constexpr char host_name[] = "v4only.example.com.";

    test::DNSResponder dns(listen_addr, listen_srv, 250, ns_rcode::ns_r_servfail);
    dns.addMapping(dns64_name, ns_type::ns_t_aaaa, "64:ff9b::192.0.0.170");
    dns.addMapping(host_name, ns_type::ns_t_a, "1.2.3.4");
    ASSERT_TRUE(dns.startServer());

    const std::vector<std::string> servers = {listen_addr};
    ASSERT_TRUE(SetResolversForNetwork(servers, mDefaultSearchDomains, mDefaultParams_Binder));
    dns.clearQueries();

    // Wait for detecting prefix to complete.
    EXPECT_TRUE(WaitForPrefix64Detected(TEST_NETID, 1000));

    // Ensure to synthesize AAAA if AF_INET6 is specified, and not to synthesize AAAA
    // in AF_INET case.
    addrinfo hints;
    memset(&hints, 0, sizeof(hints));
    hints.ai_family = AF_INET6;
    ScopedAddrinfo result = safe_getaddrinfo("v4only", nullptr, &hints);
    EXPECT_TRUE(result != nullptr);
    std::string result_str = ToString(result);
    EXPECT_EQ(result_str, "64:ff9b::102:304");

    hints.ai_family = AF_INET;
    result = safe_getaddrinfo("v4only", nullptr, &hints);
    EXPECT_TRUE(result != nullptr);
    EXPECT_LE(2U, GetNumQueries(dns, host_name));
    result_str = ToString(result);
    EXPECT_EQ(result_str, "1.2.3.4");
}
*/

TEST_F(ResolverTest, GetAddrInfo_Dns64QueryUnspecifiedV6) {
    constexpr char listen_addr[] = "::1";
    constexpr char listen_srv[] = "53";
    constexpr char dns64_name[] = "ipv4only.arpa.";
    constexpr char host_name[] = "v4v6.example.com.";

    test::DNSResponder dns(listen_addr, listen_srv, 250, ns_rcode::ns_r_servfail);
    dns.addMapping(dns64_name, ns_type::ns_t_aaaa, "64:ff9b::192.0.0.170");
    dns.addMapping(host_name, ns_type::ns_t_a, "1.2.3.4");
    dns.addMapping(host_name, ns_type::ns_t_aaaa, "2001:db8::1.2.3.4");
    ASSERT_TRUE(dns.startServer());

    const std::vector<std::string> servers = {listen_addr};
    ASSERT_TRUE(SetResolversForNetwork(servers, mDefaultSearchDomains, mDefaultParams_Binder));
    dns.clearQueries();

    // Wait for detecting prefix to complete.
    EXPECT_TRUE(WaitForPrefix64Detected(TEST_NETID, 1000));

    addrinfo hints;
    memset(&hints, 0, sizeof(hints));
    hints.ai_family = AF_UNSPEC;
    ScopedAddrinfo result = safe_getaddrinfo("v4v6", nullptr, &hints);
    EXPECT_TRUE(result != nullptr);
    EXPECT_LE(2U, GetNumQueries(dns, host_name));

    // In AF_UNSPEC case, do not synthesize AAAA if there's at least one AAAA answer.
    std::vector<std::string> result_strs = ToStrings(result);
    for (const auto& str : result_strs) {
        EXPECT_TRUE(str == "1.2.3.4" || str == "2001:db8::102:304")
                << ", result_str='" << str << "'";
    }
}

TEST_F(ResolverTest, GetAddrInfo_Dns64QueryUnspecifiedNoV6) {
    constexpr char listen_addr[] = "::1";
    constexpr char listen_srv[] = "53";
    constexpr char dns64_name[] = "ipv4only.arpa.";
    constexpr char host_name[] = "v4v6.example.com.";

    test::DNSResponder dns(listen_addr, listen_srv, 250, ns_rcode::ns_r_servfail);
    dns.addMapping(dns64_name, ns_type::ns_t_aaaa, "64:ff9b::192.0.0.170");
    dns.addMapping(host_name, ns_type::ns_t_a, "1.2.3.4");
    ASSERT_TRUE(dns.startServer());

    const std::vector<std::string> servers = {listen_addr};
    ASSERT_TRUE(SetResolversForNetwork(servers, mDefaultSearchDomains, mDefaultParams_Binder));
    dns.clearQueries();

    // Wait for detecting prefix to complete.
    EXPECT_TRUE(WaitForPrefix64Detected(TEST_NETID, 1000));

    addrinfo hints;
    memset(&hints, 0, sizeof(hints));
    hints.ai_family = AF_UNSPEC;
    ScopedAddrinfo result = safe_getaddrinfo("v4v6", nullptr, &hints);
    EXPECT_TRUE(result != nullptr);
    EXPECT_LE(2U, GetNumQueries(dns, host_name));

    // In AF_UNSPEC case, synthesize AAAA if there's no AAAA answer.
    std::string result_str = ToString(result);
    EXPECT_EQ(result_str, "64:ff9b::102:304");
}

TEST_F(ResolverTest, GetAddrInfo_Dns64QuerySpecialUseIPv4Addresses) {
    constexpr char THIS_NETWORK[] = "this_network";
    constexpr char LOOPBACK[] = "loopback";
    constexpr char LINK_LOCAL[] = "link_local";
    constexpr char MULTICAST[] = "multicast";
    constexpr char LIMITED_BROADCAST[] = "limited_broadcast";

    constexpr char ADDR_THIS_NETWORK[] = "0.0.0.1";
    constexpr char ADDR_LOOPBACK[] = "127.0.0.1";
    constexpr char ADDR_LINK_LOCAL[] = "169.254.0.1";
    constexpr char ADDR_MULTICAST[] = "224.0.0.1";
    constexpr char ADDR_LIMITED_BROADCAST[] = "255.255.255.255";

    constexpr char listen_addr[] = "::1";
    constexpr char listen_srv[] = "53";
    constexpr char dns64_name[] = "ipv4only.arpa.";

    test::DNSResponder dns(listen_addr, listen_srv, 250, ns_rcode::ns_r_servfail);
    dns.addMapping(dns64_name, ns_type::ns_t_aaaa, "64:ff9b::");
    ASSERT_TRUE(dns.startServer());

    const std::vector<std::string> servers = {listen_addr};
    ASSERT_TRUE(SetResolversForNetwork(servers, mDefaultSearchDomains, mDefaultParams_Binder));
    dns.clearQueries();

    // Wait for detecting prefix to complete.
    EXPECT_TRUE(WaitForPrefix64Detected(TEST_NETID, 1000));

    static const struct TestConfig {
        std::string name;
        std::string addr;

        std::string asHostName() const { return StringPrintf("%s.example.com.", name.c_str()); }
    } testConfigs[]{
        {THIS_NETWORK,      ADDR_THIS_NETWORK},
        {LOOPBACK,          ADDR_LOOPBACK},
        {LINK_LOCAL,        ADDR_LINK_LOCAL},
        {MULTICAST,         ADDR_MULTICAST},
        {LIMITED_BROADCAST, ADDR_LIMITED_BROADCAST}
    };

    for (const auto& config : testConfigs) {
        const std::string testHostName = config.asHostName();
        SCOPED_TRACE(testHostName);

        const char* host_name = testHostName.c_str();
        dns.addMapping(host_name, ns_type::ns_t_a, config.addr.c_str());

        addrinfo hints;
        memset(&hints, 0, sizeof(hints));
        hints.ai_family = AF_INET6;
        ScopedAddrinfo result = safe_getaddrinfo(config.name.c_str(), nullptr, &hints);
        // In AF_INET6 case, don't return IPv4 answers
        EXPECT_TRUE(result == nullptr);
        EXPECT_LE(2U, GetNumQueries(dns, host_name));
        dns.clearQueries();

        memset(&hints, 0, sizeof(hints));
        hints.ai_family = AF_UNSPEC;
        result = safe_getaddrinfo(config.name.c_str(), nullptr, &hints);
        EXPECT_TRUE(result != nullptr);
        // Expect IPv6 query only. IPv4 answer has been cached in previous query.
        EXPECT_LE(1U, GetNumQueries(dns, host_name));
        // In AF_UNSPEC case, don't synthesize special use IPv4 address.
        std::string result_str = ToString(result);
        EXPECT_EQ(result_str, config.addr.c_str());
        dns.clearQueries();
    }
}

TEST_F(ResolverTest, GetAddrInfo_Dns64QueryWithNullArgumentHints) {
    constexpr char listen_addr[] = "::1";
    constexpr char listen_srv[] = "53";
    constexpr char dns64_name[] = "ipv4only.arpa.";
    constexpr char host_name[] = "v4only.example.com.";
    constexpr char host_name2[] = "v4v6.example.com.";

    test::DNSResponder dns(listen_addr, listen_srv, 250, ns_rcode::ns_r_servfail);
    dns.addMapping(dns64_name, ns_type::ns_t_aaaa, "64:ff9b::192.0.0.170");
    dns.addMapping(host_name, ns_type::ns_t_a, "1.2.3.4");
    dns.addMapping(host_name2, ns_type::ns_t_a, "1.2.3.4");
    dns.addMapping(host_name2, ns_type::ns_t_aaaa, "2001:db8::1.2.3.4");
    ASSERT_TRUE(dns.startServer());

    const std::vector<std::string> servers = {listen_addr};
    ASSERT_TRUE(SetResolversForNetwork(servers, mDefaultSearchDomains, mDefaultParams_Binder));
    dns.clearQueries();

    // Wait for detecting prefix to complete.
    EXPECT_TRUE(WaitForPrefix64Detected(TEST_NETID, 1000));

    // Assign argument hints of getaddrinfo() as null is equivalent to set ai_family AF_UNSPEC.
    // In AF_UNSPEC case, synthesize AAAA if there has A answer only.
    ScopedAddrinfo result = safe_getaddrinfo("v4only", nullptr, nullptr);
    EXPECT_TRUE(result != nullptr);
    EXPECT_LE(2U, GetNumQueries(dns, host_name));
    std::string result_str = ToString(result);
    EXPECT_EQ(result_str, "64:ff9b::102:304");
    dns.clearQueries();

    // In AF_UNSPEC case, do not synthesize AAAA if there's at least one AAAA answer.
    result = safe_getaddrinfo("v4v6", nullptr, nullptr);
    EXPECT_TRUE(result != nullptr);
    EXPECT_LE(2U, GetNumQueries(dns, host_name2));
    std::vector<std::string> result_strs = ToStrings(result);
    for (const auto& str : result_strs) {
        EXPECT_TRUE(str == "1.2.3.4" || str == "2001:db8::102:304")
                << ", result_str='" << str << "'";
    }
}

TEST_F(ResolverTest, GetAddrInfo_Dns64QueryNullArgumentNode) {
    constexpr char ADDR_ANYADDR_V4[] = "0.0.0.0";
    constexpr char ADDR_ANYADDR_V6[] = "::";
    constexpr char ADDR_LOCALHOST_V4[] = "127.0.0.1";
    constexpr char ADDR_LOCALHOST_V6[] = "::1";

    constexpr char PORT_NAME_HTTP[] = "http";
    constexpr char PORT_NUMBER_HTTP[] = "80";

    constexpr char listen_addr[] = "::1";
    constexpr char listen_srv[] = "53";
    constexpr char dns64_name[] = "ipv4only.arpa.";

    test::DNSResponder dns(listen_addr, listen_srv, 250, ns_rcode::ns_r_servfail);
    dns.addMapping(dns64_name, ns_type::ns_t_aaaa, "64:ff9b::");
    ASSERT_TRUE(dns.startServer());

    const std::vector<std::string> servers = {listen_addr};
    ASSERT_TRUE(SetResolversForNetwork(servers, mDefaultSearchDomains, mDefaultParams_Binder));
    dns.clearQueries();

    // Wait for detecting prefix to complete.
    EXPECT_TRUE(WaitForPrefix64Detected(TEST_NETID, 1000));

    // If node is null, return address is listed by libc/getaddrinfo.c as follows.
    // - passive socket -> anyaddr (0.0.0.0 or ::)
    // - non-passive socket -> localhost (127.0.0.1 or ::1)
    static const struct TestConfig {
        int flag;
        std::string addr_v4;
        std::string addr_v6;

        std::string asParameters() const {
            return StringPrintf("flag=%d, addr_v4=%s, addr_v6=%s", flag, addr_v4.c_str(),
                                addr_v6.c_str());
        }
    } testConfigs[]{
        {0 /* non-passive */, ADDR_LOCALHOST_V4, ADDR_LOCALHOST_V6},
        {AI_PASSIVE,          ADDR_ANYADDR_V4,   ADDR_ANYADDR_V6}
    };

    for (const auto& config : testConfigs) {
        SCOPED_TRACE(config.asParameters());

        addrinfo hints;
        memset(&hints, 0, sizeof(hints));
        hints.ai_family = AF_UNSPEC;  // any address family
        hints.ai_socktype = 0;        // any type
        hints.ai_protocol = 0;        // any protocol
        hints.ai_flags = config.flag;

        // Assign hostname as null and service as port name.
        ScopedAddrinfo result = safe_getaddrinfo(nullptr, PORT_NAME_HTTP, &hints);
        ASSERT_TRUE(result != nullptr);

        // Can't be synthesized because it should not get into Netd.
        std::vector<std::string> result_strs = ToStrings(result);
        for (const auto& str : result_strs) {
            EXPECT_TRUE(str == config.addr_v4 || str == config.addr_v6)
                    << ", result_str='" << str << "'";
        }

        // Assign hostname as null and service as numeric port number.
        hints.ai_flags = config.flag | AI_NUMERICSERV;
        result = safe_getaddrinfo(nullptr, PORT_NUMBER_HTTP, &hints);
        ASSERT_TRUE(result != nullptr);

        // Can't be synthesized because it should not get into Netd.
        result_strs = ToStrings(result);
        for (const auto& str : result_strs) {
            EXPECT_TRUE(str == config.addr_v4 || str == config.addr_v6)
                    << ", result_str='" << str << "'";
        }
    }
}

TEST_F(ResolverTest, GetHostByAddr_ReverseDnsQueryWithHavingNat64Prefix) {
    struct hostent* result = nullptr;
    struct in_addr v4addr;
    struct in6_addr v6addr;

    constexpr char listen_addr[] = "::1";
    constexpr char listen_srv[] = "53";
    constexpr char dns64_name[] = "ipv4only.arpa.";
    constexpr char ptr_name[] = "v4v6.example.com.";
    // PTR record for IPv4 address 1.2.3.4
    constexpr char ptr_addr_v4[] = "4.3.2.1.in-addr.arpa.";
    // PTR record for IPv6 address 2001:db8::102:304
    constexpr char ptr_addr_v6[] =
            "4.0.3.0.2.0.1.0.0.0.0.0.0.0.0.0.0.0.0.0.0.0.0.0.8.b.d.0.1.0.0.2.ip6.arpa.";

    test::DNSResponder dns(listen_addr, listen_srv, 250, ns_rcode::ns_r_servfail);
    dns.addMapping(dns64_name, ns_type::ns_t_aaaa, "64:ff9b::192.0.0.170");
    dns.addMapping(ptr_addr_v4, ns_type::ns_t_ptr, ptr_name);
    dns.addMapping(ptr_addr_v6, ns_type::ns_t_ptr, ptr_name);
    ASSERT_TRUE(dns.startServer());

    const std::vector<std::string> servers = {listen_addr};
    ASSERT_TRUE(SetResolversForNetwork(servers, mDefaultSearchDomains, mDefaultParams_Binder));
    dns.clearQueries();

    // Wait for detecting prefix to complete.
    EXPECT_TRUE(WaitForPrefix64Detected(TEST_NETID, 1000));

    // Reverse IPv4 DNS query. Prefix should have no effect on it.
    inet_pton(AF_INET, "1.2.3.4", &v4addr);
    result = gethostbyaddr(&v4addr, sizeof(v4addr), AF_INET);
    ASSERT_TRUE(result != nullptr);
    std::string result_str = result->h_name ? result->h_name : "null";
    EXPECT_EQ(result_str, "v4v6.example.com");

    // Reverse IPv6 DNS query. Prefix should have no effect on it.
    inet_pton(AF_INET6, "2001:db8::102:304", &v6addr);
    result = gethostbyaddr(&v6addr, sizeof(v6addr), AF_INET6);
    ASSERT_TRUE(result != nullptr);
    result_str = result->h_name ? result->h_name : "null";
    EXPECT_EQ(result_str, "v4v6.example.com");
}

TEST_F(ResolverTest, GetHostByAddr_ReverseDns64Query) {
    constexpr char listen_addr[] = "::1";
    constexpr char listen_srv[] = "53";
    constexpr char dns64_name[] = "ipv4only.arpa.";
    constexpr char ptr_name[] = "v4only.example.com.";
    // PTR record for IPv4 address 1.2.3.4
    constexpr char ptr_addr_v4[] = "4.3.2.1.in-addr.arpa.";
    // PTR record for IPv6 address 64:ff9b::1.2.3.4
    constexpr char ptr_addr_v6_nomapping[] =
            "4.0.3.0.2.0.1.0.0.0.0.0.0.0.0.0.0.0.0.0.0.0.0.0.b.9.f.f.4.6.0.0.ip6.arpa.";
    constexpr char ptr_name_v6_synthesis[] = "v6synthesis.example.com.";
    // PTR record for IPv6 address 64:ff9b::5.6.7.8
    constexpr char ptr_addr_v6_synthesis[] =
            "8.0.7.0.6.0.5.0.0.0.0.0.0.0.0.0.0.0.0.0.0.0.0.0.b.9.f.f.4.6.0.0.ip6.arpa.";

    test::DNSResponder dns(listen_addr, listen_srv, 250, ns_rcode::ns_r_servfail);
    dns.addMapping(dns64_name, ns_type::ns_t_aaaa, "64:ff9b::192.0.0.170");
    dns.addMapping(ptr_addr_v4, ns_type::ns_t_ptr, ptr_name);
    dns.addMapping(ptr_addr_v6_synthesis, ns_type::ns_t_ptr, ptr_name_v6_synthesis);
    // "ptr_addr_v6_nomapping" is not mapped in DNS server
    ASSERT_TRUE(dns.startServer());

    const std::vector<std::string> servers = {listen_addr};
    ASSERT_TRUE(SetResolversForNetwork(servers, mDefaultSearchDomains, mDefaultParams_Binder));
    dns.clearQueries();

    // Wait for detecting prefix to complete.
    EXPECT_TRUE(WaitForPrefix64Detected(TEST_NETID, 1000));

    // Synthesized PTR record doesn't exist on DNS server
    // Reverse IPv6 DNS64 query while DNS server doesn't have an answer for synthesized address.
    // After querying synthesized address failed, expect that prefix is removed from IPv6
    // synthesized address and do reverse IPv4 query instead.
    struct in6_addr v6addr;
    inet_pton(AF_INET6, "64:ff9b::1.2.3.4", &v6addr);
    struct hostent* result = gethostbyaddr(&v6addr, sizeof(v6addr), AF_INET6);
    ASSERT_TRUE(result != nullptr);
    EXPECT_LE(1U, GetNumQueries(dns, ptr_addr_v6_nomapping));  // PTR record not exist
    EXPECT_LE(1U, GetNumQueries(dns, ptr_addr_v4));            // PTR record exist
    std::string result_str = result->h_name ? result->h_name : "null";
    EXPECT_EQ(result_str, "v4only.example.com");
    // Check that return address has been mapped from IPv4 to IPv6 address because Netd
    // removes NAT64 prefix and does IPv4 DNS reverse lookup in this case. Then, Netd
    // fakes the return IPv4 address as original queried IPv6 address.
    result_str = ToString(result);
    EXPECT_EQ(result_str, "64:ff9b::102:304");
    dns.clearQueries();

    // Synthesized PTR record exists on DNS server
    // Reverse IPv6 DNS64 query while DNS server has an answer for synthesized address.
    // Expect to Netd pass through synthesized address for DNS queries.
    inet_pton(AF_INET6, "64:ff9b::5.6.7.8", &v6addr);
    result = gethostbyaddr(&v6addr, sizeof(v6addr), AF_INET6);
    ASSERT_TRUE(result != nullptr);
    EXPECT_LE(1U, GetNumQueries(dns, ptr_addr_v6_synthesis));
    result_str = result->h_name ? result->h_name : "null";
    EXPECT_EQ(result_str, "v6synthesis.example.com");
}

TEST_F(ResolverTest, GetHostByAddr_ReverseDns64QueryFromHostFile) {
    constexpr char dns64_name[] = "ipv4only.arpa.";
    constexpr char host_name[] = "localhost";
    // The address is synthesized by prefix64:localhost.
    constexpr char host_addr[] = "64:ff9b::7f00:1";

    constexpr char listen_addr[] = "::1";
    constexpr char listen_srv[] = "53";
    test::DNSResponder dns(listen_addr, listen_srv, 250, ns_rcode::ns_r_servfail);
    dns.addMapping(dns64_name, ns_type::ns_t_aaaa, "64:ff9b::192.0.0.170");
    ASSERT_TRUE(dns.startServer());
    const std::vector<std::string> servers = {listen_addr};
    ASSERT_TRUE(SetResolversForNetwork(servers, mDefaultSearchDomains, mDefaultParams_Binder));
    dns.clearQueries();

    // Wait for detecting prefix to complete.
    EXPECT_TRUE(WaitForPrefix64Detected(TEST_NETID, 1000));

    // Using synthesized "localhost" address to be a trick for resolving host name
    // from host file /etc/hosts and "localhost" is the only name in /etc/hosts. Note that this is
    // not realistic: the code never synthesizes AAAA records for addresses in 127.0.0.0/8.
    struct in6_addr v6addr;
    inet_pton(AF_INET6, host_addr, &v6addr);
    struct hostent* result = gethostbyaddr(&v6addr, sizeof(v6addr), AF_INET6);
    ASSERT_TRUE(result != nullptr);
    // Expect no DNS queries; localhost is resolved via /etc/hosts.
    EXPECT_EQ(0U, GetNumQueries(dns, host_name));

    ASSERT_EQ(sizeof(in6_addr), (unsigned) result->h_length);
    ASSERT_EQ(AF_INET6, result->h_addrtype);
    std::string result_str = ToString(result);
    EXPECT_EQ(result_str, host_addr);
    result_str = result->h_name ? result->h_name : "null";
    EXPECT_EQ(result_str, host_name);
}

TEST_F(ResolverTest, GetNameInfo_ReverseDnsQueryWithHavingNat64Prefix) {
    constexpr char listen_addr[] = "::1";
    constexpr char listen_srv[] = "53";
    constexpr char dns64_name[] = "ipv4only.arpa.";
    constexpr char ptr_name[] = "v4v6.example.com.";
    // PTR record for IPv4 address 1.2.3.4
    constexpr char ptr_addr_v4[] = "4.3.2.1.in-addr.arpa.";
    // PTR record for IPv6 address 2001:db8::102:304
    constexpr char ptr_addr_v6[] =
            "4.0.3.0.2.0.1.0.0.0.0.0.0.0.0.0.0.0.0.0.0.0.0.0.8.b.d.0.1.0.0.2.ip6.arpa.";

    test::DNSResponder dns(listen_addr, listen_srv, 250, ns_rcode::ns_r_servfail);
    dns.addMapping(dns64_name, ns_type::ns_t_aaaa, "64:ff9b::192.0.0.170");
    dns.addMapping(ptr_addr_v4, ns_type::ns_t_ptr, ptr_name);
    dns.addMapping(ptr_addr_v6, ns_type::ns_t_ptr, ptr_name);
    ASSERT_TRUE(dns.startServer());

    const std::vector<std::string> servers = {listen_addr};
    ASSERT_TRUE(SetResolversForNetwork(servers, mDefaultSearchDomains, mDefaultParams_Binder));
    dns.clearQueries();

    // Wait for detecting prefix to complete.
    EXPECT_TRUE(WaitForPrefix64Detected(TEST_NETID, 1000));

    static const struct TestConfig {
        int flag;
        int family;
        std::string addr;
        std::string host;

        std::string asParameters() const {
            return StringPrintf("flag=%d, family=%d, addr=%s, host=%s", flag, family, addr.c_str(),
                                host.c_str());
        }
    } testConfigs[]{
        {NI_NAMEREQD,    AF_INET,  "1.2.3.4",           "v4v6.example.com"},
        {NI_NUMERICHOST, AF_INET,  "1.2.3.4",           "1.2.3.4"},
        {0,              AF_INET,  "1.2.3.4",           "v4v6.example.com"},
        {0,              AF_INET,  "5.6.7.8",           "5.6.7.8"},           // unmapped
        {NI_NAMEREQD,    AF_INET6, "2001:db8::102:304", "v4v6.example.com"},
        {NI_NUMERICHOST, AF_INET6, "2001:db8::102:304", "2001:db8::102:304"},
        {0,              AF_INET6, "2001:db8::102:304", "v4v6.example.com"},
        {0,              AF_INET6, "2001:db8::506:708", "2001:db8::506:708"}, // unmapped
    };

    // Reverse IPv4/IPv6 DNS query. Prefix should have no effect on it.
    for (const auto& config : testConfigs) {
        SCOPED_TRACE(config.asParameters());

        int rv;
        char host[NI_MAXHOST];
        struct sockaddr_in sin;
        struct sockaddr_in6 sin6;
        if (config.family == AF_INET) {
            memset(&sin, 0, sizeof(sin));
            sin.sin_family = AF_INET;
            inet_pton(AF_INET, config.addr.c_str(), &sin.sin_addr);
            rv = getnameinfo((const struct sockaddr*) &sin, sizeof(sin), host, sizeof(host),
                             nullptr, 0, config.flag);
            if (config.flag == NI_NAMEREQD) EXPECT_LE(1U, GetNumQueries(dns, ptr_addr_v4));
        } else if (config.family == AF_INET6) {
            memset(&sin6, 0, sizeof(sin6));
            sin6.sin6_family = AF_INET6;
            inet_pton(AF_INET6, config.addr.c_str(), &sin6.sin6_addr);
            rv = getnameinfo((const struct sockaddr*) &sin6, sizeof(sin6), host, sizeof(host),
                             nullptr, 0, config.flag);
            if (config.flag == NI_NAMEREQD) EXPECT_LE(1U, GetNumQueries(dns, ptr_addr_v6));
        }
        ASSERT_EQ(0, rv);
        std::string result_str = host;
        EXPECT_EQ(result_str, config.host);
        dns.clearQueries();
    }
}

TEST_F(ResolverTest, GetNameInfo_ReverseDns64Query) {
    constexpr char listen_addr[] = "::1";
    constexpr char listen_srv[] = "53";
    constexpr char dns64_name[] = "ipv4only.arpa.";
    constexpr char ptr_name[] = "v4only.example.com.";
    // PTR record for IPv4 address 1.2.3.4
    constexpr char ptr_addr_v4[] = "4.3.2.1.in-addr.arpa.";
    // PTR record for IPv6 address 64:ff9b::1.2.3.4
    constexpr char ptr_addr_v6_nomapping[] =
            "4.0.3.0.2.0.1.0.0.0.0.0.0.0.0.0.0.0.0.0.0.0.0.0.b.9.f.f.4.6.0.0.ip6.arpa.";
    constexpr char ptr_name_v6_synthesis[] = "v6synthesis.example.com.";
    // PTR record for IPv6 address 64:ff9b::5.6.7.8
    constexpr char ptr_addr_v6_synthesis[] =
            "8.0.7.0.6.0.5.0.0.0.0.0.0.0.0.0.0.0.0.0.0.0.0.0.b.9.f.f.4.6.0.0.ip6.arpa.";

    test::DNSResponder dns(listen_addr, listen_srv, 250, ns_rcode::ns_r_servfail);
    dns.addMapping(dns64_name, ns_type::ns_t_aaaa, "64:ff9b::192.0.0.170");
    dns.addMapping(ptr_addr_v4, ns_type::ns_t_ptr, ptr_name);
    dns.addMapping(ptr_addr_v6_synthesis, ns_type::ns_t_ptr, ptr_name_v6_synthesis);
    ASSERT_TRUE(dns.startServer());

    const std::vector<std::string> servers = {listen_addr};
    ASSERT_TRUE(SetResolversForNetwork(servers, mDefaultSearchDomains, mDefaultParams_Binder));
    dns.clearQueries();

    // Wait for detecting prefix to complete.
    EXPECT_TRUE(WaitForPrefix64Detected(TEST_NETID, 1000));

    static const struct TestConfig {
        bool hasSynthesizedPtrRecord;
        int flag;
        std::string addr;
        std::string host;

        std::string asParameters() const {
            return StringPrintf("hasSynthesizedPtrRecord=%d, flag=%d, addr=%s, host=%s",
                                hasSynthesizedPtrRecord, flag, addr.c_str(), host.c_str());
        }
    } testConfigs[]{
        {false, NI_NAMEREQD,    "64:ff9b::102:304", "v4only.example.com"},
        {false, NI_NUMERICHOST, "64:ff9b::102:304", "64:ff9b::102:304"},
        {false, 0,              "64:ff9b::102:304", "v4only.example.com"},
        {true,  NI_NAMEREQD,    "64:ff9b::506:708", "v6synthesis.example.com"},
        {true,  NI_NUMERICHOST, "64:ff9b::506:708", "64:ff9b::506:708"},
        {true,  0,              "64:ff9b::506:708", "v6synthesis.example.com"}
    };

    // hasSynthesizedPtrRecord = false
    //   Synthesized PTR record doesn't exist on DNS server
    //   Reverse IPv6 DNS64 query while DNS server doesn't have an answer for synthesized address.
    //   After querying synthesized address failed, expect that prefix is removed from IPv6
    //   synthesized address and do reverse IPv4 query instead.
    //
    // hasSynthesizedPtrRecord = true
    //   Synthesized PTR record exists on DNS server
    //   Reverse IPv6 DNS64 query while DNS server has an answer for synthesized address.
    //   Expect to just pass through synthesized address for DNS queries.
    for (const auto& config : testConfigs) {
        SCOPED_TRACE(config.asParameters());

        char host[NI_MAXHOST];
        struct sockaddr_in6 sin6;
        memset(&sin6, 0, sizeof(sin6));
        sin6.sin6_family = AF_INET6;
        inet_pton(AF_INET6, config.addr.c_str(), &sin6.sin6_addr);
        int rv = getnameinfo((const struct sockaddr*) &sin6, sizeof(sin6), host, sizeof(host),
                             nullptr, 0, config.flag);
        ASSERT_EQ(0, rv);
        if (config.flag == NI_NAMEREQD) {
            if (config.hasSynthesizedPtrRecord) {
                EXPECT_LE(1U, GetNumQueries(dns, ptr_addr_v6_synthesis));
            } else {
                EXPECT_LE(1U, GetNumQueries(dns, ptr_addr_v6_nomapping));  // PTR record not exist.
                EXPECT_LE(1U, GetNumQueries(dns, ptr_addr_v4));            // PTR record exist.
            }
        }
        std::string result_str = host;
        EXPECT_EQ(result_str, config.host);
        dns.clearQueries();
    }
}

TEST_F(ResolverTest, GetNameInfo_ReverseDns64QueryFromHostFile) {
    constexpr char dns64_name[] = "ipv4only.arpa.";
    constexpr char host_name[] = "localhost";
    // The address is synthesized by prefix64:localhost.
    constexpr char host_addr[] = "64:ff9b::7f00:1";

    constexpr char listen_addr[] = "::1";
    constexpr char listen_srv[] = "53";
    test::DNSResponder dns(listen_addr, listen_srv, 250, ns_rcode::ns_r_servfail);
    dns.addMapping(dns64_name, ns_type::ns_t_aaaa, "64:ff9b::192.0.0.170");
    ASSERT_TRUE(dns.startServer());
    const std::vector<std::string> servers = {listen_addr};
    ASSERT_TRUE(SetResolversForNetwork(servers, mDefaultSearchDomains, mDefaultParams_Binder));
    dns.clearQueries();

    // Wait for detecting prefix to complete.
    EXPECT_TRUE(WaitForPrefix64Detected(TEST_NETID, 1000));

    // Using synthesized "localhost" address to be a trick for resolving host name
    // from host file /etc/hosts and "localhost" is the only name in /etc/hosts. Note that this is
    // not realistic: the code never synthesizes AAAA records for addresses in 127.0.0.0/8.
    char host[NI_MAXHOST];
    struct sockaddr_in6 sin6;
    memset(&sin6, 0, sizeof(sin6));
    sin6.sin6_family = AF_INET6;
    inet_pton(AF_INET6, host_addr, &sin6.sin6_addr);
    int rv = getnameinfo((const struct sockaddr*) &sin6, sizeof(sin6), host, sizeof(host), nullptr,
                         0, NI_NAMEREQD);
    ASSERT_EQ(0, rv);
    // Expect no DNS queries; localhost is resolved via /etc/hosts.
    EXPECT_EQ(0U, GetNumQueries(dns, host_name));

    std::string result_str = host;
    EXPECT_EQ(result_str, host_name);
}

// blocked by aosp/816674 which causes wrong error code EAI_FAIL (4) but EAI_NODATA (7).
// TODO:
// 1. fix aosp/816674 and add testcases GetHostByName2_Dns64Synthesize back.
// 2. Manual test gethostbyname2 synthesis for IPv4 address which comes from host file.
/*
TEST_F(ResolverTest, GetHostByName2_Dns64Synthesize) {
    constexpr char dns64_name[] = "ipv4only.arpa.";
    constexpr char host_name[] = "ipv4only.example.com.";

    constexpr char listen_addr[] = "::1";
    constexpr char listen_srv[] = "53";
    test::DNSResponder dns(listen_addr, listen_srv, 250, ns_rcode::ns_r_servfail);
    dns.addMapping(dns64_name, ns_type::ns_t_aaaa, "64:ff9b::192.0.0.170");
    dns.addMapping(host_name, ns_type::ns_t_a, "1.2.3.4");
    ASSERT_TRUE(dns.startServer());
    const std::vector<std::string> servers = {listen_addr};
    ASSERT_TRUE(SetResolversForNetwork(servers, mDefaultSearchDomains, mDefaultParams_Binder));
    dns.clearQueries();

    // Wait for detecting prefix to complete.
    EXPECT_TRUE(WaitForPrefix64Detected(TEST_NETID, 1000));

    // Query an IPv4-only hostname. Expect that gets a synthesized address.
    struct hostent* result = gethostbyname2("ipv4only", AF_INET6);
    ASSERT_TRUE(result != nullptr);
    EXPECT_LE(1U, GetNumQueries(dns, host_name));
    std::string result_str = ToString(result);
    EXPECT_EQ(result_str, "64:ff9b::102:304");
}
*/

TEST_F(ResolverTest, GetHostByName2_DnsQueryWithHavingNat64Prefix) {
    constexpr char dns64_name[] = "ipv4only.arpa.";
    constexpr char host_name[] = "v4v6.example.com.";

    constexpr char listen_addr[] = "::1";
    constexpr char listen_srv[] = "53";
    test::DNSResponder dns(listen_addr, listen_srv, 250, ns_rcode::ns_r_servfail);
    dns.addMapping(dns64_name, ns_type::ns_t_aaaa, "64:ff9b::192.0.0.170");
    dns.addMapping(host_name, ns_type::ns_t_a, "1.2.3.4");
    dns.addMapping(host_name, ns_type::ns_t_aaaa, "2001:db8::1.2.3.4");
    ASSERT_TRUE(dns.startServer());
    const std::vector<std::string> servers = {listen_addr};
    ASSERT_TRUE(SetResolversForNetwork(servers, mDefaultSearchDomains, mDefaultParams_Binder));
    dns.clearQueries();

    // Wait for detecting prefix to complete.
    EXPECT_TRUE(WaitForPrefix64Detected(TEST_NETID, 1000));

    // IPv4 DNS query. Prefix should have no effect on it.
    struct hostent* result = gethostbyname2("v4v6", AF_INET);
    ASSERT_TRUE(result != nullptr);
    EXPECT_LE(1U, GetNumQueries(dns, host_name));
    std::string result_str = ToString(result);
    EXPECT_EQ(result_str, "1.2.3.4");
    dns.clearQueries();

    // IPv6 DNS query. Prefix should have no effect on it.
    result = gethostbyname2("v4v6", AF_INET6);
    ASSERT_TRUE(result != nullptr);
    EXPECT_LE(1U, GetNumQueries(dns, host_name));
    result_str = ToString(result);
    EXPECT_EQ(result_str, "2001:db8::102:304");
}

TEST_F(ResolverTest, GetHostByName2_Dns64QuerySpecialUseIPv4Addresses) {
    constexpr char THIS_NETWORK[] = "this_network";
    constexpr char LOOPBACK[] = "loopback";
    constexpr char LINK_LOCAL[] = "link_local";
    constexpr char MULTICAST[] = "multicast";
    constexpr char LIMITED_BROADCAST[] = "limited_broadcast";

    constexpr char ADDR_THIS_NETWORK[] = "0.0.0.1";
    constexpr char ADDR_LOOPBACK[] = "127.0.0.1";
    constexpr char ADDR_LINK_LOCAL[] = "169.254.0.1";
    constexpr char ADDR_MULTICAST[] = "224.0.0.1";
    constexpr char ADDR_LIMITED_BROADCAST[] = "255.255.255.255";

    constexpr char listen_addr[] = "::1";
    constexpr char listen_srv[] = "53";
    constexpr char dns64_name[] = "ipv4only.arpa.";

    test::DNSResponder dns(listen_addr, listen_srv, 250, ns_rcode::ns_r_servfail);
    dns.addMapping(dns64_name, ns_type::ns_t_aaaa, "64:ff9b::");
    ASSERT_TRUE(dns.startServer());

    const std::vector<std::string> servers = {listen_addr};
    ASSERT_TRUE(SetResolversForNetwork(servers, mDefaultSearchDomains, mDefaultParams_Binder));
    dns.clearQueries();

    // Wait for detecting prefix to complete.
    EXPECT_TRUE(WaitForPrefix64Detected(TEST_NETID, 1000));

    static const struct TestConfig {
        std::string name;
        std::string addr;

        std::string asHostName() const {
            return StringPrintf("%s.example.com.",
                                name.c_str());
        }
    } testConfigs[]{
        {THIS_NETWORK,      ADDR_THIS_NETWORK},
        {LOOPBACK,          ADDR_LOOPBACK},
        {LINK_LOCAL,        ADDR_LINK_LOCAL},
        {MULTICAST,         ADDR_MULTICAST},
        {LIMITED_BROADCAST, ADDR_LIMITED_BROADCAST}
    };

    for (const auto& config : testConfigs) {
        const std::string testHostName = config.asHostName();
        SCOPED_TRACE(testHostName);

        const char* host_name = testHostName.c_str();
        dns.addMapping(host_name, ns_type::ns_t_a, config.addr.c_str());

        struct hostent* result = gethostbyname2(config.name.c_str(), AF_INET6);
        EXPECT_LE(1U, GetNumQueries(dns, host_name));

        // In AF_INET6 case, don't synthesize special use IPv4 address.
        // Expect to have no answer
        EXPECT_EQ(nullptr, result);

        dns.clearQueries();
    }
}<|MERGE_RESOLUTION|>--- conflicted
+++ resolved
@@ -622,48 +622,6 @@
     // Expect no DNS queries; ip6-localhost is resolved via /etc/hosts
     EXPECT_TRUE(dns.queries().empty()) << dns.dumpQueries();
     EXPECT_EQ(addr_ip6, ToString(result));
-}
-
-<<<<<<< HEAD
-TEST_F(ResolverTest, GetHostByNameBrokenEdns) {
-    const char* listen_addr = "127.0.0.3";
-    const char* listen_srv = "53";
-    const char* host_name = "edns.example.com.";
-    test::DNSResponder dns(listen_addr, listen_srv, 250, ns_rcode::ns_r_servfail);
-    dns.addMapping(host_name, ns_type::ns_t_a, "1.2.3.3");
-    dns.setFailOnEdns(true);  // This is the only change from the basic test.
-    ASSERT_TRUE(dns.startServer());
-    std::vector<std::string> servers = { listen_addr };
-    ASSERT_TRUE(SetResolversForNetwork(servers, mDefaultSearchDomains, mDefaultParams_Binder));
-
-    const hostent* result;
-
-    dns.clearQueries();
-    result = gethostbyname("edns");
-    EXPECT_EQ(1U, GetNumQueriesForType(dns, ns_type::ns_t_a, host_name));
-    ASSERT_FALSE(result == nullptr);
-    ASSERT_EQ(4, result->h_length);
-    ASSERT_FALSE(result->h_addr_list[0] == nullptr);
-    EXPECT_EQ("1.2.3.3", ToString(result));
-    EXPECT_TRUE(result->h_addr_list[1] == nullptr);
-}
-
-TEST_F(ResolverTest, GetAddrInfoBrokenEdns) {
-    const char* listen_addr = "127.0.0.5";
-    const char* listen_srv = "53";
-    const char* host_name = "edns2.example.com.";
-    test::DNSResponder dns(listen_addr, listen_srv, 250, ns_rcode::ns_r_servfail);
-    dns.addMapping(host_name, ns_type::ns_t_a, "1.2.3.5");
-    dns.setFailOnEdns(true);  // This is the only change from the basic test.
-    ASSERT_TRUE(dns.startServer());
-    std::vector<std::string> servers = { listen_addr };
-    ASSERT_TRUE(SetResolversForNetwork(servers, mDefaultSearchDomains, mDefaultParams_Binder));
-
-    addrinfo hints = {.ai_family = AF_INET};
-    ScopedAddrinfo result = safe_getaddrinfo("edns2", nullptr, &hints);
-    EXPECT_TRUE(result != nullptr);
-    EXPECT_EQ(1U, GetNumQueries(dns, host_name));
-    EXPECT_EQ("1.2.3.5", ToString(result));
 }
 
 TEST_F(ResolverTest, GetAddrInfoForCaseInSensitiveDomains) {
@@ -716,8 +674,6 @@
     dns.stopServer();
 }
 
-=======
->>>>>>> 4a4cbbee
 TEST_F(ResolverTest, MultidomainResolution) {
     std::vector<std::string> searchDomains = { "example1.com", "example2.com", "example3.com" };
     const char* listen_addr = "127.0.0.6";
