--- conflicted
+++ resolved
@@ -3375,7 +3375,6 @@
 
 namespace {
 
-<<<<<<< HEAD
 class ScopedSetNetworkForProcess {
   public:
     explicit ScopedSetNetworkForProcess(unsigned netId) {
@@ -3395,8 +3394,6 @@
     ~ScopedSetNetworkForResolv() { EXPECT_EQ(0, setNetworkForResolv(NETID_UNSET)); }
 };
 
-=======
->>>>>>> cb5e8433
 void sendCommand(int fd, const std::string& cmd) {
     ssize_t rc = TEMP_FAILURE_RETRY(write(fd, cmd.c_str(), cmd.size() + 1));
     EXPECT_EQ(rc, static_cast<ssize_t>(cmd.size() + 1));
@@ -3409,11 +3406,7 @@
     return ntohl(tmp);
 }
 
-<<<<<<< HEAD
 int readResponseCode(int fd) {
-=======
-int readResonseCode(int fd) {
->>>>>>> cb5e8433
     char buf[4];
     int n = TEMP_FAILURE_RETRY(read(fd, &buf, sizeof(buf)));
     EXPECT_TRUE(n > 0);
@@ -3424,7 +3417,6 @@
     return result;
 }
 
-<<<<<<< HEAD
 bool checkAndClearUseLocalNameserversFlag(unsigned* netid) {
     if (netid == nullptr || ((*netid) & NETID_USE_LOCAL_NAMESERVERS) == 0) {
         return false;
@@ -3470,14 +3462,11 @@
     EXPECT_TRUE(netdService->networkDestroy(vpnNetId).isOk());
 }
 
-=======
->>>>>>> cb5e8433
 }  // namespace
 
 TEST_F(ResolverTest, getDnsNetId) {
     // We've called setNetworkForProcess in SetupOemNetwork, so reset to default first.
     setNetworkForProcess(NETID_UNSET);
-<<<<<<< HEAD
 
     expectDnsNetIdIsDefaultNetwork(mDnsClient.netdService());
     expectDnsNetIdWithVpn(mDnsClient.netdService(), TEST_VPN_NETID, TEST_VPN_NETID);
@@ -3513,27 +3502,6 @@
         ScopedSetNetworkForResolv scopedSetNetworkForResolv(TEST_NETID);
         expectDnsNetIdWithVpn(mDnsClient.netdService(), TEST_VPN_NETID, TEST_NETID);
     }
-=======
-    int currentNetid;
-    EXPECT_TRUE(mDnsClient.netdService()->networkGetDefault(&currentNetid).isOk());
-    int dnsNetId = getNetworkForDns();
-    // Assume no vpn.
-    EXPECT_EQ(currentNetid, dnsNetId);
-
-    // Test with setNetworkForProcess
-    setNetworkForProcess(TEST_NETID);
-    dnsNetId = getNetworkForDns();
-    EXPECT_EQ(TEST_NETID, dnsNetId);
-    // Set back
-    setNetworkForProcess(NETID_UNSET);
-
-    // Test with setNetworkForResolv
-    setNetworkForResolv(TEST_NETID);
-    dnsNetId = getNetworkForDns();
-    EXPECT_EQ(TEST_NETID, dnsNetId);
-    // Set back
-    setNetworkForResolv(NETID_UNSET);
->>>>>>> cb5e8433
 
     // Create socket connected to DnsProxyListener
     int fd = dns_open_proxy();
@@ -3542,19 +3510,11 @@
 
     // Test command with wrong netId
     sendCommand(fd, "getdnsnetid abc");
-<<<<<<< HEAD
     EXPECT_EQ(ResponseCode::DnsProxyQueryResult, readResponseCode(fd));
-=======
-    EXPECT_EQ(ResponseCode::DnsProxyQueryResult, readResonseCode(fd));
->>>>>>> cb5e8433
     EXPECT_EQ(-EINVAL, readBE32(fd));
 
     // Test unsupported command
     sendCommand(fd, "getdnsnetidNotSupported");
     // Keep in sync with FrameworkListener.cpp (500, "Command not recognized")
-<<<<<<< HEAD
     EXPECT_EQ(500, readResponseCode(fd));
-=======
-    EXPECT_EQ(500, readResonseCode(fd));
->>>>>>> cb5e8433
 }