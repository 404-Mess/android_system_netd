/*
 * Copyright (C) 2008 The Android Open Source Project
 *
 * Licensed under the Apache License, Version 2.0 (the "License");
 * you may not use this file except in compliance with the License.
 * You may obtain a copy of the License at
 *
 *      http://www.apache.org/licenses/LICENSE-2.0
 *
 * Unless required by applicable law or agreed to in writing, software
 * distributed under the License is distributed on an "AS IS" BASIS,
 * WITHOUT WARRANTIES OR CONDITIONS OF ANY KIND, either express or implied.
 * See the License for the specific language governing permissions and
 * limitations under the License.
 */

#include <stdlib.h>
#include <errno.h>
#include <fcntl.h>
#include <string.h>

#include <sys/socket.h>
#include <sys/stat.h>
#include <sys/ioctl.h>
#include <sys/types.h>
#include <sys/wait.h>

#include <netinet/in.h>
#include <arpa/inet.h>

#include <linux/wireless.h>

#include <openssl/evp.h>
#include <openssl/sha.h>

#define LOG_TAG "SoftapController"
#include <cutils/log.h>
#include <netutils/ifc.h>
#include <private/android_filesystem_config.h>
#include "wifi.h"

#include "SoftapController.h"

static const char HOSTAPD_CONF_FILE[]    = "/data/misc/wifi/hostapd.conf";

SoftapController::SoftapController() {
    mPid = 0;
    mSock = socket(AF_INET, SOCK_DGRAM, 0);
    if (mSock < 0)
        ALOGE("Failed to open socket");
}

SoftapController::~SoftapController() {
    if (mSock >= 0)
        close(mSock);
}

int SoftapController::startSoftap() {
    pid_t pid = 1;
    int ret = 0;

    if (mPid) {
        ALOGE("Softap already started");
        return 0;
    }
    if (mSock < 0) {
        ALOGE("Softap startap - failed to open socket");
        return -1;
    }

    if ((pid = fork()) < 0) {
        ALOGE("fork failed (%s)", strerror(errno));
        return -1;
    }

    if (!pid) {
        ensure_entropy_file_exists();
        if (execl("/system/bin/hostapd", "/system/bin/hostapd",
                  "-e", WIFI_ENTROPY_FILE,
                  HOSTAPD_CONF_FILE, (char *) NULL)) {
            ALOGE("execl failed (%s)", strerror(errno));
        }
        ALOGE("Should never get here!");
        return -1;
    } else {
        mPid = pid;
        ALOGD("Softap startap - Ok");
        usleep(AP_BSS_START_DELAY);
    }
    return ret;

}

int SoftapController::stopSoftap() {

    if (mPid == 0) {
        ALOGE("Softap already stopped");
        return 0;
    }

    ALOGD("Stopping Softap service");
    kill(mPid, SIGTERM);
    waitpid(mPid, NULL, 0);

    if (mSock < 0) {
        ALOGE("Softap stopap - failed to open socket");
        return -1;
    }
    mPid = 0;
    ALOGD("Softap service stopped");
    usleep(AP_BSS_STOP_DELAY);
    return 0;
}

bool SoftapController::isSoftapStarted() {
    return (mPid != 0 ? true : false);
}

/*
 * Arguments:
 *      argv[2] - wlan interface
 *      argv[3] - SSID
 *	argv[4] - Security
 *	argv[5] - Key
 *	argv[6] - Channel
 *	argv[7] - Preamble
 *	argv[8] - Max SCB
 */
int SoftapController::setSoftap(int argc, char *argv[]) {
    char psk_str[2*SHA256_DIGEST_LENGTH+1];
    int ret = 0, i = 0, fd;
    char *ssid, *iface;

    if (mSock < 0) {
        ALOGE("Softap set - failed to open socket");
        return -1;
    }
    if (argc < 4) {
        ALOGE("Softap set - missing arguments");
        return -1;
    }

    iface = argv[2];

    char *wbuf = NULL;
    char *fbuf = NULL;

    if (argc > 3) {
        ssid = argv[3];
    } else {
        ssid = (char *)"AndroidAP";
    }

    asprintf(&wbuf, "interface=%s\ndriver=nl80211\nctrl_interface="
            "/data/misc/wifi/hostapd\nssid=%s\nchannel=6\nieee80211n=1\n",
            iface, ssid);

    if (argc > 4) {
        if (!strcmp(argv[4], "wpa-psk")) {
            generatePsk(ssid, argv[5], psk_str);
            asprintf(&fbuf, "%swpa=1\nwpa_pairwise=TKIP CCMP\nwpa_psk=%s\n", wbuf, psk_str);
        } else if (!strcmp(argv[4], "wpa2-psk")) {
            generatePsk(ssid, argv[5], psk_str);
            asprintf(&fbuf, "%swpa=2\nrsn_pairwise=CCMP\nwpa_psk=%s\n", wbuf, psk_str);
        } else if (!strcmp(argv[4], "open")) {
            asprintf(&fbuf, "%s", wbuf);
        }
    } else {
        asprintf(&fbuf, "%s", wbuf);
    }

<<<<<<< HEAD
    fd = open(HOSTAPD_CONF_FILE, O_CREAT | O_TRUNC | O_WRONLY | O_NOFOLLOW , 0660);
=======
    fd = open(HOSTAPD_CONF_FILE, O_CREAT | O_TRUNC | O_WRONLY | O_NOFOLLOW, 0660);
>>>>>>> b40c2385
    if (fd < 0) {
        ALOGE("Cannot update \"%s\": %s", HOSTAPD_CONF_FILE, strerror(errno));
        free(wbuf);
        free(fbuf);
        return -1;
    }
    if (write(fd, fbuf, strlen(fbuf)) < 0) {
        ALOGE("Cannot write to \"%s\": %s", HOSTAPD_CONF_FILE, strerror(errno));
        ret = -1;
    }
    free(wbuf);
    free(fbuf);

    /* Note: apparently open can fail to set permissions correctly at times */
    if (fchmod(fd, 0660) < 0) {
        ALOGE("Error changing permissions of %s to 0660: %s",
                HOSTAPD_CONF_FILE, strerror(errno));
        close(fd);
        unlink(HOSTAPD_CONF_FILE);
        return -1;
    }

    if (fchown(fd, AID_SYSTEM, AID_WIFI) < 0) {
        ALOGE("Error changing group ownership of %s to %d: %s",
                HOSTAPD_CONF_FILE, AID_WIFI, strerror(errno));
        close(fd);
        unlink(HOSTAPD_CONF_FILE);
        return -1;
    }

    close(fd);
    return ret;
}

void SoftapController::generatePsk(char *ssid, char *passphrase, char *psk_str) {
    unsigned char psk[SHA256_DIGEST_LENGTH];
    int j;
    // Use the PKCS#5 PBKDF2 with 4096 iterations
    PKCS5_PBKDF2_HMAC_SHA1(passphrase, strlen(passphrase),
            reinterpret_cast<const unsigned char *>(ssid), strlen(ssid),
            4096, SHA256_DIGEST_LENGTH, psk);
    for (j=0; j < SHA256_DIGEST_LENGTH; j++) {
        sprintf(&psk_str[j<<1], "%02x", psk[j]);
    }
    psk_str[j<<1] = '\0';
}


/*
 * Arguments:
 *	argv[2] - interface name
 *	argv[3] - AP or STA
 */
int SoftapController::fwReloadSoftap(int argc, char *argv[])
{
    int ret, i = 0;
    char *iface;
    char *fwpath;

    if (mSock < 0) {
        ALOGE("Softap fwrealod - failed to open socket");
        return -1;
    }
    if (argc < 4) {
        ALOGE("Softap fwreload - missing arguments");
        return -1;
    }

    iface = argv[2];

    if (strcmp(argv[3], "AP") == 0) {
        fwpath = (char *)wifi_get_fw_path(WIFI_GET_FW_PATH_AP);
    } else if (strcmp(argv[3], "P2P") == 0) {
        fwpath = (char *)wifi_get_fw_path(WIFI_GET_FW_PATH_P2P);
    } else {
        fwpath = (char *)wifi_get_fw_path(WIFI_GET_FW_PATH_STA);
    }
    if (!fwpath)
        return -1;
    ret = wifi_change_fw_path((const char *)fwpath);
    if (ret) {
        ALOGE("Softap fwReload - failed: %d", ret);
    }
    else {
        ALOGD("Softap fwReload - Ok");
    }
    return ret;
}

int SoftapController::clientsSoftap(char **retbuf)
{
    /* TODO: implement over hostapd */
    return 0;
}<|MERGE_RESOLUTION|>--- conflicted
+++ resolved
@@ -169,11 +169,7 @@
         asprintf(&fbuf, "%s", wbuf);
     }
 
-<<<<<<< HEAD
-    fd = open(HOSTAPD_CONF_FILE, O_CREAT | O_TRUNC | O_WRONLY | O_NOFOLLOW , 0660);
-=======
     fd = open(HOSTAPD_CONF_FILE, O_CREAT | O_TRUNC | O_WRONLY | O_NOFOLLOW, 0660);
->>>>>>> b40c2385
     if (fd < 0) {
         ALOGE("Cannot update \"%s\": %s", HOSTAPD_CONF_FILE, strerror(errno));
         free(wbuf);
